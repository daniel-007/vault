<% @meganav_title = 'Docs' %>

<% wrap_layout :inner do %>
  <% content_for :sidebar do %>
<<<<<<< HEAD
    <ul class="nav docs-sidenav">
      <li<%= sidebar_current("docs-install") %>>
        <a href="/docs/install/index.html">Installing Vault</a>
      </li>

      <li<%= sidebar_current("docs-internal") %>>
        <a href="/docs/internals/index.html">Internals</a>
        <ul class="nav">
          <li<%= sidebar_current("docs-internals-architecture") %>>
            <a href="/docs/internals/architecture.html">Architecture</a>
          </li>

          <li<%= sidebar_current("docs-internals-ha") %>>
            <a href="/docs/internals/high-availability.html">High Availability</a>
          </li>

          <li<%= sidebar_current("docs-internals-security") %>>
            <a href="/docs/internals/security.html">Security Model</a>
          </li>

          <li<%= sidebar_current("docs-internals-telemetry") %>>
            <a href="/docs/internals/telemetry.html">Telemetry</a>
          </li>

          <li<%= sidebar_current("docs-internals-token") %>>
            <a href="/docs/internals/token.html">Token Authentication</a>
          </li>

          <li<%= sidebar_current("docs-internals-rotation") %>>
            <a href="/docs/internals/rotation.html">Key Rotation</a>
          </li>

          <li<%= sidebar_current("docs-internals-replication") %>>
            <a href="/docs/internals/replication.html">Replication</a>
          </li>

          <li<%= sidebar_current("docs-internals-plugins") %>>
            <a href="/docs/internals/plugins.html">Plugins</a>
          </li>
        </ul>
      </li>

      <li<%= sidebar_current("docs-concepts") %>>
        <a href="/docs/concepts/index.html">Concepts</a>
        <ul class="nav">
          <li<%= sidebar_current("docs-concepts-devserver") %>>
            <a href="/docs/concepts/dev-server.html">"Dev" Server</a>
          </li>

          <li<%= sidebar_current("docs-concepts-seal") %>>
            <a href="/docs/concepts/seal.html">Seal/Unseal</a>
          </li>

          <li<%= sidebar_current("docs-concepts-lease") %>>
            <a href="/docs/concepts/lease.html">Lease, Renew, and Revoke</a>
          </li>

          <li<%= sidebar_current("docs-concepts-auth") %>>
            <a href="/docs/concepts/auth.html">Authentication</a>
          </li>

          <li<%= sidebar_current("docs-concepts-tokens") %>>
            <a href="/docs/concepts/tokens.html">Tokens</a>
            <ul class="nav">
              <li<%= sidebar_current("docs-concepts-tokens") %>>
                <a href="/docs/concepts/tokens.html#token-types">Token Types</a>
              </li>
              <li<%= sidebar_current("docs-concepts-tokens") %>>
                <a href="/docs/concepts/tokens.html#the-token-store">The Token Store</a>
              </li>
              <li<%= sidebar_current("docs-concepts-tokens") %>>
                <a href="/docs/concepts/tokens.html#root-tokens">Root Tokens</a>
              </li>
              <li<%= sidebar_current("docs-concepts-tokens") %>>
                <a href="/docs/concepts/tokens.html#token-hierarchies-and-orphan-tokens">Token Hierarchies and Orphan Tokens</a>
              </li>
              <li<%= sidebar_current("docs-concepts-tokens") %>>
                <a href="/docs/concepts/tokens.html#token-accessors">Token Accessors</a>
              </li>
              <li<%= sidebar_current("docs-concepts-tokens") %>>
                <a href="/docs/concepts/tokens.html#token-time-to-live-periodic-tokens-and-explicit-max-ttls">Token Time-To-Live, Periodic Tokens, and Explicit Max TTLs</a>
              </li>
              <li<%= sidebar_current("docs-concepts-tokens") %>>
                <a href="/docs/concepts/tokens.html#cidr-bound-tokens">CIDR-Bound Tokens</a>
              </li>
              <li<%= sidebar_current("docs-concepts-tokens") %>>
                <a href="/docs/concepts/tokens.html#token-types-in-detail">Token Types in Detail</a>
              </li>
            </ul>
          </li>

          <li<%= sidebar_current("docs-concepts-response-wrapping") %>>
            <a href="/docs/concepts/response-wrapping.html">Response Wrapping</a>
          </li>

          <li<%= sidebar_current("docs-concepts-policies") %>>
            <a href="/docs/concepts/policies.html">Policies</a>
          </li>

          <li<%= sidebar_current("docs-concepts-ha") %>>
            <a href="/docs/concepts/ha.html">High Availability</a>
          </li>

          <li<%= sidebar_current("docs-concepts-pgp-gpg-keybase") %>>
            <a href="/docs/concepts/pgp-gpg-keybase.html">PGP, GPG, and Keybase</a>
          </li>
        </ul>
      </li>

      <li<%= sidebar_current("docs-configuration") %>>
        <a href="/docs/configuration/index.html">Configuration</a>
        <ul class="nav">
          <li<%= sidebar_current("docs-configuration-listener") %>>
            <a href="/docs/configuration/listener/index.html"><tt>listener</tt></a>
            <ul class="nav">
              <li<%= sidebar_current("docs-configuration-listener-tcp") %>>
                <a href="/docs/configuration/listener/tcp.html">TCP</a>
              </li>
            </ul>
          </li>
          <li<%= sidebar_current("docs-configuration-seal") %>>
          <a href="/docs/configuration/seal/index.html"><tt>seal</tt></a>
          <ul class="nav">
            <li<%= sidebar_current("docs-configuration-seal-alicloudkms") %>>
              <a href="/docs/configuration/seal/alicloudkms.html">AliCloud KMS <sup>ENT</sup></a>
            </li>
            <li<%= sidebar_current("docs-configuration-seal-awskms") %>>
              <a href="/docs/configuration/seal/awskms.html">AWS KMS <sup>ENT</sup></a>
            </li>
            <li<%= sidebar_current("docs-configuration-seal-azurekeyvault") %>>
              <a href="/docs/configuration/seal/azurekeyvault.html">Azure Key Vault <sup>ENT</sup></a>
            </li>
            <li<%= sidebar_current("docs-configuration-seal-gcpckms") %>>
              <a href="/docs/configuration/seal/gcpckms.html">GCP Cloud KMS <sup>ENT</sup></a>
            </li>
            <li<%= sidebar_current("docs-configuration-seal-pkcs11") %>>
              <a href="/docs/configuration/seal/pkcs11.html">HSM PKCS11 <sup>ENT</sup></a>
            </li>
          </ul>
        </li>
          <li<%= sidebar_current("docs-configuration-storage") %>>
            <a href="/docs/configuration/storage/index.html"><tt>storage</tt></a>
            <ul class="nav">
              <li<%= sidebar_current("docs-configuration-storage-azure")%>>
                <a href="/docs/configuration/storage/azure.html">Azure</a>
              </li>
              <li<%= sidebar_current("docs-configuration-storage-cassandra")%>>
                <a href="/docs/configuration/storage/cassandra.html">Cassandra</a>
              </li>
              <li<%= sidebar_current("docs-configuration-storage-cockroachdb")%>>
                <a href="/docs/configuration/storage/cockroachdb.html">CockroachDB</a>
              </li>
              <li<%= sidebar_current("docs-configuration-storage-consul")%>>
                <a href="/docs/configuration/storage/consul.html">Consul</a>
              </li>
              <li<%= sidebar_current("docs-configuration-storage-couchdb")%>>
                <a href="/docs/configuration/storage/couchdb.html">CouchDB</a>
              </li>
              <li<%= sidebar_current("docs-configuration-storage-dynamodb")%>>
                <a href="/docs/configuration/storage/dynamodb.html">DynamoDB</a>
              </li>
              <li<%= sidebar_current("docs-configuration-storage-etcd")%>>
                <a href="/docs/configuration/storage/etcd.html">Etcd</a>
              </li>
              <li<%= sidebar_current("docs-configuration-storage-filesystem")%>>
                <a href="/docs/configuration/storage/filesystem.html">Filesystem</a>
              </li>
              <li<%= sidebar_current("docs-configuration-storage-foundationdb")%>>
                <a href="/docs/configuration/storage/foundationdb.html">FoundationDB</a>
              </li>
              <li<%= sidebar_current("docs-configuration-storage-spanner")%>>
                <a href="/docs/configuration/storage/google-cloud-spanner.html">Google Cloud Spanner</a>
              </li>
              <li<%= sidebar_current("docs-configuration-storage-google-cloud")%>>
                <a href="/docs/configuration/storage/google-cloud-storage.html">Google Cloud Storage</a>
              </li>
              <li<%= sidebar_current("docs-configuration-storage-in-memory")%>>
                <a href="/docs/configuration/storage/in-memory.html">In-Memory</a>
              </li>
              <li<%= sidebar_current("docs-configuration-storage-manta")%>>
                <a href="/docs/configuration/storage/manta.html">Manta</a>
              </li>
              <li<%= sidebar_current("docs-configuration-storage-mysql")%>>
                <a href="/docs/configuration/storage/mysql.html">MySQL</a>
              </li>
              <li<%= sidebar_current("docs-configuration-storage-postgresql")%>>
                <a href="/docs/configuration/storage/postgresql.html">PostgreSQL</a>
              </li>
              <li<%= sidebar_current("docs-configuration-storage-s3")%>>
                <a href="/docs/configuration/storage/s3.html">S3</a>
              </li>
              <li<%= sidebar_current("docs-configuration-storage-swift")%>>
                <a href="/docs/configuration/storage/swift.html">Swift</a>
              </li>
              <li<%= sidebar_current("docs-configuration-storage-zookeeper")%>>
                <a href="/docs/configuration/storage/zookeeper.html">Zookeeper</a>
              </li>
            </ul>
          </li>
          <li<%= sidebar_current("docs-configuration-telemetry") %>>
            <a href="/docs/configuration/telemetry.html"><tt>telemetry</tt></a>
          </li>
          <li<%= sidebar_current("docs-configuration-ui") %>>
            <a href="/docs/configuration/ui/index.html"><tt>ui</tt></a>
          </li>
        </ul>
      </li>

      <li<%= sidebar_current("docs-commands") %>>
        <a href="/docs/commands/index.html">Commands (CLI)</a>
        <ul class="nav">
          <li<%= sidebar_current("docs-commands-agent") %>>
            <a href="/docs/commands/agent.html">agent</a>
          </li>
          <li<%= sidebar_current("docs-commands-audit") %>>
            <a href="/docs/commands/audit.html">audit</a>
            <ul class="nav">
              <li<%= sidebar_current("docs-commands-audit-disable") %>>
                <a href="/docs/commands/audit/disable.html">disable</a>
              </li>
              <li<%= sidebar_current("docs-commands-audit-enable") %>>
                <a href="/docs/commands/audit/enable.html">enable</a>
              </li>
              <li<%= sidebar_current("docs-commands-audit-list") %>>
                <a href="/docs/commands/audit/list.html">list</a>
              </li>
            </ul>
          </li>
          <li<%= sidebar_current("docs-commands-auth") %>>
            <a href="/docs/commands/auth.html">auth</a>
            <ul class="nav">
              <li<%= sidebar_current("docs-commands-auth-disable") %>>
                <a href="/docs/commands/auth/disable.html">disable</a>
              </li>
              <li<%= sidebar_current("docs-commands-auth-enable") %>>
                <a href="/docs/commands/auth/enable.html">enable</a>
              </li>
              <li<%= sidebar_current("docs-commands-auth-help") %>>
                <a href="/docs/commands/auth/help.html">help</a>
              </li>
              <li<%= sidebar_current("docs-commands-auth-list") %>>
                <a href="/docs/commands/auth/list.html">list</a>
              </li>
              <li<%= sidebar_current("docs-commands-auth-tune") %>>
                <a href="/docs/commands/auth/tune.html">tune</a>
              </li>
            </ul>
          </li>
          <li<%= sidebar_current("docs-commands-delete") %>>
            <a href="/docs/commands/delete.html">delete</a>
          </li>
          <li<%= sidebar_current("docs-commands-lease") %>>
            <a href="/docs/commands/lease.html">lease</a>
            <ul class="nav">
              <li<%= sidebar_current("docs-commands-lease-renew") %>>
                <a href="/docs/commands/lease/renew.html">renew</a>
              </li>
              <li<%= sidebar_current("docs-commands-lease-revoke") %>>
                <a href="/docs/commands/lease/revoke.html">revoke</a>
              </li>
            </ul>
          </li>
          <li<%= sidebar_current("docs-commands-list") %>>
            <a href="/docs/commands/list.html">list</a>
          </li>
          <li<%= sidebar_current("docs-commands-login") %>>
            <a href="/docs/commands/login.html">login</a>
          </li>
          <li<%= sidebar_current("docs-commands-operator") %>>
            <a href="/docs/commands/operator.html">operator</a>
            <ul class="nav">
              <li<%= sidebar_current("docs-commands-operator-generate-root") %>>
                <a href="/docs/commands/operator/generate-root.html">generate-root</a>
              </li>
              <li<%= sidebar_current("docs-commands-operator-init") %>>
                <a href="/docs/commands/operator/init.html">init</a>
              </li>
              <li<%= sidebar_current("docs-commands-operator-key-status") %>>
                <a href="/docs/commands/operator/key-status.html">key-status</a>
              </li>
              <li<%= sidebar_current("docs-commands-migrate") %>>
                <a href="/docs/commands/operator/migrate.html">migrate</a>
              </li>
              <li<%= sidebar_current("docs-commands-operator-rekey") %>>
                <a href="/docs/commands/operator/rekey.html">rekey</a>
              </li>
              <li<%= sidebar_current("docs-commands-operator-rotate") %>>
                <a href="/docs/commands/operator/rotate.html">rotate</a>
              </li>
              <li<%= sidebar_current("docs-commands-operator-seal") %>>
                <a href="/docs/commands/operator/seal.html">seal</a>
              </li>
              <li<%= sidebar_current("docs-commands-operator-step-down") %>>
                <a href="/docs/commands/operator/step-down.html">step-down</a>
              </li>
              <li<%= sidebar_current("docs-commands-operator-unseal") %>>
                <a href="/docs/commands/operator/unseal.html">unseal</a>
              </li>
            </ul>
          </li>
          <li<%= sidebar_current("docs-commands-path-help") %>>
            <a href="/docs/commands/path-help.html">path-help</a>
          </li>
          <li<%= sidebar_current("docs-commands-namespace") %>>
            <a href="/docs/commands/namespace.html">namespace</a>
          </li>
          <li<%= sidebar_current("docs-commands-plugin") %>>
            <a href="/docs/commands/plugin.html">plugin</a>
            <ul class="nav">
              <li<%= sidebar_current("docs-commands-plugin-deregister") %>>
                <a href="/docs/commands/plugin/deregister.html">deregister</a>
              </li>
              <li<%= sidebar_current("docs-commands-plugin-info") %>>
                <a href="/docs/commands/plugin/info.html">info</a>
              </li>
              <li<%= sidebar_current("docs-commands-plugin-list") %>>
                <a href="/docs/commands/plugin/list.html">list</a>
              </li>
              <li<%= sidebar_current("docs-commands-plugin-register") %>>
                <a href="/docs/commands/plugin/register.html">register</a>
              </li>
            </ul>
          </li>
          <li<%= sidebar_current("docs-commands-policy") %>>
            <a href="/docs/commands/policy.html">policy</a>
            <ul class="nav">
              <li<%= sidebar_current("docs-commands-policy-delete") %>>
                <a href="/docs/commands/policy/delete.html">delete</a>
              </li>
              <li<%= sidebar_current("docs-commands-policy-fmt") %>>
                <a href="/docs/commands/policy/fmt.html">fmt</a>
              </li>
              <li<%= sidebar_current("docs-commands-policy-list") %>>
                <a href="/docs/commands/policy/list.html">list</a>
              </li>
              <li<%= sidebar_current("docs-commands-policy-read") %>>
                <a href="/docs/commands/policy/read.html">read</a>
              </li>
              <li<%= sidebar_current("docs-commands-policy-write") %>>
                <a href="/docs/commands/policy/write.html">write</a>
              </li>
            </ul>
          </li>
          <li<%= sidebar_current("docs-commands-read") %>>
            <a href="/docs/commands/read.html">read</a>
          </li>
          <li<%= sidebar_current("docs-commands-secrets") %>>
            <a href="/docs/commands/secrets.html">secrets</a>
            <ul class="nav">
              <li<%= sidebar_current("docs-commands-secrets-disable") %>>
                <a href="/docs/commands/secrets/disable.html">disable</a>
              </li>
              <li<%= sidebar_current("docs-commands-secrets-enable") %>>
                <a href="/docs/commands/secrets/enable.html">enable</a>
              </li>
              <li<%= sidebar_current("docs-commands-secrets-list") %>>
                <a href="/docs/commands/secrets/list.html">list</a>
              </li>
              <li<%= sidebar_current("docs-commands-secrets-move") %>>
                <a href="/docs/commands/secrets/move.html">move</a>
              </li>
              <li<%= sidebar_current("docs-commands-secrets-tune") %>>
                <a href="/docs/commands/secrets/tune.html">tune</a>
              </li>
            </ul>
          </li>
          <li<%= sidebar_current("docs-commands-server") %>>
            <a href="/docs/commands/server.html">server</a>
          </li>
          <li<%= sidebar_current("docs-commands-ssh") %>>
            <a href="/docs/commands/ssh.html">ssh</a>
          </li>
          <li<%= sidebar_current("docs-commands-status") %>>
            <a href="/docs/commands/status.html">status</a>
          </li>
          <li<%= sidebar_current("docs-commands-token") %>>
            <a href="/docs/commands/token.html">token</a>
            <ul class="nav">
              <li<%= sidebar_current("docs-commands-token-capabilities") %>>
                <a href="/docs/commands/token/capabilities.html">capabilities</a>
              </li>
              <li<%= sidebar_current("docs-commands-token-create") %>>
                <a href="/docs/commands/token/create.html">create</a>
              </li>
              <li<%= sidebar_current("docs-commands-token-lookup") %>>
                <a href="/docs/commands/token/lookup.html">lookup</a>
              </li>
              <li<%= sidebar_current("docs-commands-token-renew") %>>
                <a href="/docs/commands/token/renew.html">renew</a>
              </li>
              <li<%= sidebar_current("docs-commands-token-revoke") %>>
                <a href="/docs/commands/token/revoke.html">revoke</a>
              </li>
            </ul>
          </li>
          <li<%= sidebar_current("docs-commands-unwrap") %>>
            <a href="/docs/commands/unwrap.html">unwrap</a>
          </li>
          <li<%= sidebar_current("docs-commands-write") %>>
            <a href="/docs/commands/write.html">write</a>
          </li>
          <li<%= sidebar_current("docs-commands-token-helper") %>>
            <a href="/docs/commands/token-helper.html">Token Helpers</a>
          </li>
        </ul>
      </li>
      <li<%= sidebar_current("docs-agent") %>>
        <a href="/docs/agent/index.html">Vault Agent</a>
        <ul class="nav">
          <li<%= sidebar_current("docs-agent-autoauth") %>>
            <a href="/docs/agent/autoauth/index.html">Auto-Auth</a>
            <ul class="nav">
              <li<%= sidebar_current("docs-agent-autoauth-methods") %>>
                <a href="/docs/agent/autoauth/methods/index.html">Methods</a>
                <ul class="nav">
                  <li<%= sidebar_current("docs-agent-autoauth-methods-alicloud") %>>
                    <a href="/docs/agent/autoauth/methods/alicloud.html">AliCloud</a>
                  </li>
                  <li<%= sidebar_current("docs-agent-autoauth-methods-aws") %>>
                    <a href="/docs/agent/autoauth/methods/aws.html">AWS</a>
                  </li>
                  <li<%= sidebar_current("docs-agent-autoauth-methods-azure") %>>
                    <a href="/docs/agent/autoauth/methods/azure.html">Azure</a>
                  </li>
                  <li<%= sidebar_current("docs-agent-autoauth-methods-gcp") %>>
                    <a href="/docs/agent/autoauth/methods/gcp.html">GCP</a>
                  </li>
                   <li<%= sidebar_current("docs-agent-autoauth-methods-jwt") %>>
                    <a href="/docs/agent/autoauth/methods/jwt.html">JWT</a>
                  </li>
                  <li<%= sidebar_current("docs-agent-autoauth-methods-kubernetes") %>>
                    <a href="/docs/agent/autoauth/methods/kubernetes.html">Kubernetes</a>
                  </li>
                 </ul>
              </li>
              <li<%= sidebar_current("docs-agent-autoauth-sinks") %>>
                <a href="/docs/agent/autoauth/sinks/index.html">Sinks</a>
                <ul class="nav">
                  <li<%= sidebar_current("docs-agent-autoauth-sinks-file") %>>
                    <a href="/docs/agent/autoauth/sinks/file.html">File</a>
                  </li>
                </ul>
              </li>
             </ul>
          </li>
        </ul>
      </li>
      <hr>

      <li<%= sidebar_current("docs-secrets") %>>
        <a href="/docs/secrets/index.html">Secrets Engines</a>
        <ul class="nav">
          <li<%= sidebar_current("docs-secrets-ad") %>>
            <a href="/docs/secrets/ad/index.html">Active Directory</a>
          </li>

          <li<%= sidebar_current("docs-secrets-alicloud") %>>
            <a href="/docs/secrets/alicloud/index.html">AliCloud</a>
          </li>

          <li<%= sidebar_current("docs-secrets-aws") %>>
            <a href="/docs/secrets/aws/index.html">AWS</a>
          </li>

          <li<%= sidebar_current("docs-secrets-azure") %>>
            <a href="/docs/secrets/azure/index.html">Azure</a>
          </li>

          <li<%= sidebar_current("docs-secrets-consul") %>>
            <a href="/docs/secrets/consul/index.html">Consul</a>
          </li>

          <li<%= sidebar_current("docs-secrets-cubbyhole") %>>
            <a href="/docs/secrets/cubbyhole/index.html">Cubbyhole</a>
          </li>

          <li<%= sidebar_current("docs-secrets-databases") %>>
            <a href="/docs/secrets/databases/index.html">Databases</a>
            <ul class="nav">
              <li<%= sidebar_current("docs-secrets-databases-cassandra") %>>
                <a href="/docs/secrets/databases/cassandra.html">Cassandra</a>
              </li>
              <li<%= sidebar_current("docs-secrets-databases-hanadb") %>>
                <a href="/docs/secrets/databases/hanadb.html">HanaDB</a>
              </li>
              <li<%= sidebar_current("docs-secrets-databases-mongodb") %>>
                <a href="/docs/secrets/databases/mongodb.html">MongoDB</a>
              </li>
              <li<%= sidebar_current("docs-secrets-databases-mssql") %>>
                <a href="/docs/secrets/databases/mssql.html">MSSQL</a>
              </li>
              <li<%= sidebar_current("docs-secrets-databases-mysql-maria") %>>
                <a href="/docs/secrets/databases/mysql-maria.html">MySQL/MariaDB</a>
              </li>
              <li<%= sidebar_current("docs-secrets-databases-postgresql") %>>
                <a href="/docs/secrets/databases/postgresql.html">PostgreSQL</a>
              </li>
              <li<%= sidebar_current("docs-secrets-databases-oracle") %>>
                <a href="/docs/secrets/databases/oracle.html">Oracle</a>
              </li>
              <li<%= sidebar_current("docs-secrets-databases-custom") %>>
                <a href="/docs/secrets/databases/custom.html">Custom</a>
              </li>
            </ul>
          </li>

          <li<%= sidebar_current("docs-secrets-gcp") %>>
            <a href="/docs/secrets/gcp/index.html">Google Cloud</a>
          </li>

          <li<%= sidebar_current("docs-secrets-kv") %>>
            <a href="/docs/secrets/kv/index.html">Key/Value</a>
            <ul class="nav">
              <li<%= sidebar_current("docs-secrets-kv-v1") %>>
                <a href="/docs/secrets/kv/kv-v1.html">K/V Version 1</a>
              </li>
              <li<%= sidebar_current("docs-secrets-kv-v2") %>>
                <a href="/docs/secrets/kv/kv-v2.html">K/V Version 2</a>
              </li>
            </ul>
          </li>

          <li<%= sidebar_current("docs-secrets-identity") %>>
            <a href="/docs/secrets/identity/index.html">Identity</a>
          </li>

          <li<%= sidebar_current("docs-secrets-nomad") %>>
            <a href="/docs/secrets/nomad/index.html">Nomad</a>
          </li>

          <li<%= sidebar_current("docs-secrets-pki") %>>
            <a href="/docs/secrets/pki/index.html">PKI (Certificates)</a>
          </li>

          <li<%= sidebar_current("docs-secrets-rabbitmq") %>>
            <a href="/docs/secrets/rabbitmq/index.html">RabbitMQ</a>
          </li>

          <li<%= sidebar_current("docs-secrets-ssh") %>>
            <a href="/docs/secrets/ssh/index.html">SSH</a>
            <ul class="nav">
              <li<%= sidebar_current("docs-secrets-ssh-signed-ssh-certificates") %>>
                <a href="/docs/secrets/ssh/signed-ssh-certificates.html">Signed Certificates</a>
              </li>
              <li<%= sidebar_current("docs-secrets-ssh-one-time-ssh-passwords") %>>
                <a href="/docs/secrets/ssh/one-time-ssh-passwords.html">SSH OTP</a>
              </li>
              <li<%= sidebar_current("docs-secrets-ssh-dynamic-ssh-keys") %>>
                <a href="/docs/secrets/ssh/dynamic-ssh-keys.html">Dynamic Key</a>
              </li>
            </ul>
          </li>

          <li<%= sidebar_current("docs-secrets-totp") %>>
            <a href="/docs/secrets/totp/index.html">TOTP</a>
          </li>

          <li<%= sidebar_current("docs-secrets-transit") %>>
            <a href="/docs/secrets/transit/index.html">Transit</a>
          </li>

          <hr>

          <li<%= sidebar_current("docs-secrets-cassandra") %>>
            <a href="/docs/secrets/cassandra/index.html">Cassandra <sup>DEPRECATED</sup></a>
          </li>

          <li<%= sidebar_current("docs-secrets-mongodb") %>>
            <a href="/docs/secrets/mongodb/index.html">MongoDB <sup>DEPRECATED</sup></a>
          </li>

          <li<%= sidebar_current("docs-secrets-mssql") %>>
            <a href="/docs/secrets/mssql/index.html">MSSQL <sup>DEPRECATED</sup></a>
          </li>

          <li<%= sidebar_current("docs-secrets-mysql") %>>
            <a href="/docs/secrets/mysql/index.html">MySQL <sup>DEPRECATED</sup></a>
          </li>

          <li<%= sidebar_current("docs-secrets-postgresql") %>>
            <a href="/docs/secrets/postgresql/index.html">PostgreSQL <sup>DEPRECATED</sup></a>
          </li>
        </ul>
      </li>

      <li<%= sidebar_current("docs-auth") %>>
        <a href="/docs/auth/index.html">Auth Methods</a>
        <ul class="nav">
          <li<%= sidebar_current("docs-auth-approle") %>>
            <a href="/docs/auth/approle.html">AppRole</a>
          </li>

          <li<%= sidebar_current("docs-auth-alicloud") %>>
            <a href="/docs/auth/alicloud.html">AliCloud</a>
          </li>

          <li<%= sidebar_current("docs-auth-aws") %>>
            <a href="/docs/auth/aws.html">AWS</a>
          </li>

          <li<%= sidebar_current("docs-auth-azure") %>>
            <a href="/docs/auth/azure.html">Azure</a>
          </li>

          <li<%= sidebar_current("docs-auth-gcp") %>>
            <a href="/docs/auth/gcp.html">Google Cloud</a>
          </li>

          <li<%= sidebar_current("docs-auth-jwt") %>>
            <a href="/docs/auth/jwt.html">JWT</a>
          </li>

          <li<%= sidebar_current("docs-auth-kubernetes") %>>
            <a href="/docs/auth/kubernetes.html">Kubernetes</a>
          </li>

          <li<%= sidebar_current("docs-auth-github") %>>
            <a href="/docs/auth/github.html">GitHub</a>
          </li>

          <li<%= sidebar_current("docs-auth-ldap") %>>
            <a href="/docs/auth/ldap.html">LDAP</a>
          </li>

          <li<%= sidebar_current("docs-auth-okta") %>>
            <a href="/docs/auth/okta.html">Okta</a>
          </li>

          <li<%= sidebar_current("docs-auth-radius") %>>
            <a href="/docs/auth/radius.html">RADIUS</a>
          </li>

          <li<%= sidebar_current("docs-auth-cert") %>>
            <a href="/docs/auth/cert.html">TLS Certificates</a>
          </li>

          <li<%= sidebar_current("docs-auth-token") %>>
            <a href="/docs/auth/token.html">Tokens</a>
          </li>

          <li<%= sidebar_current("docs-auth-userpass") %>>
            <a href="/docs/auth/userpass.html">Username &amp; Password</a>
          </li>

          <hr>

          <li<%= sidebar_current("docs-auth-appid") %>>
            <a href="/docs/auth/app-id.html">App ID <sup>DEPRECATED</sup></a>
          </li>

          <li<%= sidebar_current("docs-auth-mfa") %>>
			  <a href="/docs/auth/mfa.html">MFA <sup>LEGACY / UNSUPPORTED</sup></a>
          </li>

        </ul>
      </li>

      <li<%= sidebar_current("docs-audit") %>>
        <a href="/docs/audit/index.html">Audit Devices</a>
        <ul class="nav">
          <li<%= sidebar_current("docs-audit-file") %>>
            <a href="/docs/audit/file.html">File</a>
          </li>

          <li<%= sidebar_current("docs-audit-syslog") %>>
            <a href="/docs/audit/syslog.html">Syslog</a>
          </li>

          <li<%= sidebar_current("docs-audit-socket") %>>
            <a href="/docs/audit/socket.html">Socket</a>
          </li>
        </ul>
      </li>

      <li<%= sidebar_current("docs-plugin") %>>
        <a href="/docs/plugin/index.html">Plugin Backends</a>
      </li>

      <hr>

      <li<%= sidebar_current("docs-vault-enterprise") %>>
        <a href="/docs/enterprise/index.html">Vault Enterprise</a>
        <ul class="nav">
          <li <%= sidebar_current("docs-vault-enterprise-replication")%>>
            <a href="/docs/enterprise/replication/index.html">Replication</a>
          </li>
          <li<%= sidebar_current("docs-vault-enterprise-auto-unseal") %>>
            <a href="/docs/enterprise/auto-unseal/index.html">Auto Unseal</a>
          </li>
          <li<%= sidebar_current("docs-vault-enterprise-hsm")%>>
            <a href="/docs/enterprise/hsm/index.html">HSM Support</a>
            <ul class="nav">
              <li <%= sidebar_current("docs-vault-enterprise-hsm-behavior")%>>
                <a href="/docs/enterprise/hsm/behavior.html">Behavioral Changes</a>
              </li>
              <li <%= sidebar_current("docs-vault-enterprise-hsm-security")%>>
                <a href="/docs/enterprise/hsm/security.html">Security</a>
              </li>
            </ul>
          </li>
          <li<%= sidebar_current("docs-vault-enterprise-sealwrap")%>>
            <a href="/docs/enterprise/sealwrap/index.html">Seal Wrap / FIPS 140-2</a>
          </li>
	      <li<%= sidebar_current("docs-vault-enterprise-namespaces")%>>
            <a href="/docs/enterprise/namespaces/index.html">Namespaces</a>
          </li>
          <li <%= sidebar_current("docs-vault-enterprise-performance-standbys")%>>
            <a href="/docs/enterprise/performance-standby/index.html">Performance Standbys</a>
          </li>
          <li<%= sidebar_current("docs-vault-enterprise-control-groups") %>>
            <a href="/docs/enterprise/control-groups/index.html">Control Groups</a>
          </li>
          <li<%= sidebar_current("docs-vault-enterprise-mfa")%>>
            <a href="/docs/enterprise/mfa/index.html">MFA</a>
            <ul class="nav">
              <li <%= sidebar_current("docs-vault-enterprise-mfa-duo")%>>
                <a href="/docs/enterprise/mfa/mfa-duo.html">Duo MFA</a>
              </li>
              <li <%= sidebar_current("docs-vault-enterprise-mfa-okta")%>>
                <a href="/docs/enterprise/mfa/mfa-okta.html">Okta MFA</a>
              </li>
              <li <%= sidebar_current("docs-vault-enterprise-mfa-pingid")%>>
                <a href="/docs/enterprise/mfa/mfa-pingid.html">PingID MFA</a>
              </li>
              <li <%= sidebar_current("docs-vault-enterprise-mfa-totp")%>>
                <a href="/docs/enterprise/mfa/mfa-totp.html">TOTP MFA</a>
              </li>
            </ul>
          </li>
          <li <%= sidebar_current("docs-vault-enterprise-sentinel")%> >
            <a href="/docs/enterprise/sentinel/index.html">Sentinel</a>
            <ul class="nav">
              <li <%= sidebar_current("docs-vault-enterprise-sentinel-examples")%>>
                <a href="/docs/enterprise/sentinel/examples.html">Examples</a>
              </li>
              <li <%= sidebar_current("docs-vault-enterprise-sentinel-properties")%>>
                <a href="/docs/enterprise/sentinel/properties.html">Properties</a>
              </li>
            </ul>
          </li>
        </ul>
      </li>
    </ul>
=======
    <div class="nav docs-nav">
      <hashi-docs-sidenav
        category='docs'
        current_page='<%= current_page.path %>'
        data="<%= encode(get_sidebar_data('docs')) %>"
        order="<%= encode([
          {
            category: 'install',
          }, {
            category: 'internals',
            content: [
              'architecture',
              'high-availability',
              'security',
              'telemetry',
              'token',
              'rotation',
              'replication',
              'plugins'
            ]
          }, {
            category: 'concepts',
            content: [
              'dev-server',
              'seal',
              'lease',
              'auth',
              'tokens',
              'response-wrapping',
              'policies',
              'ha',
              'pgp-gpg-keybase'
            ]
          }, {
            category: 'configuration',
            content: [
              {
                category: 'listener',
                content: ['tcp']
              }, {
                category: 'seal',
                content: [
                  'alicloudkms',
                  'awskms',
                  'azurekeyvault',
                  'gcpckms',
                  'pkcs11'
                ]
              }, {
                category: 'storage',
                content: [
                  'azure',
                  'cassandra',
                  'cockroachdb',
                  'consul',
                  'couchdb',
                  'dynamodb',
                  'etcd',
                  'filesystem',
                  'foundationdb',
                  'google-cloud-spanner',
                  'google-cloud-storage',
                  'in-memory',
                  'manta',
                  'mysql',
                  'postgresql',
                  's3',
                  'swift',
                  'zookeeper'
                ]
              },
              'telemetry',
              { category: 'ui' }
            ]
          }, {
            category: 'commands',
            content: [
            'agent',
            {
              category: 'audit',
              content: [
                'disable',
                'enable',
                'list'
              ]
            }, {
              category: 'auth',
              content: [
                'disable',
                'enable',
                'help',
                'list',
                'tune'
              ]
            },
            'delete',
            {
              category: 'lease',
              content: ['renew', 'revoke']
            },
            'list',
            'login',
            {
              category: 'operator',
              content: [
                'generate-root',
                'init',
                'key-status',
                'migrate',
                'rekey',
                'rotate',
                'seal',
                'step-down',
                'unseal'
              ]
            },
            'path-help',
            'namespace',
            {
              category: 'plugin',
              content: [
                'deregister',
                'info',
                'list',
                'register'
              ]
            },
            {
              category: 'policy',
              content: [
                'delete',
                'fmt',
                'list',
                'read',
                'write'
              ]
            },
            'read',
            {
              category: 'secrets',
              content: [
                'disable',
                'enable',
                'list',
                'move',
                'tune'
              ]
            },
            'server',
            'ssh',
            'status',
            {
              category: 'token',
              content: [
                'capabilities',
                'create',
                'lookup',
                'renew',
                'revoke'
              ]
            },
            'unwrap',
            'write',
            'token-helper'
            ]
          }, {
            category: 'agent',
            content: [
              {
                category: 'autoauth',
                content: [
                  {
                    category: 'methods',
                    content: [
                      'alicloud',
                      'aws',
                      'azure',
                      'gcp',
                      'jwt',
                      'kubernetes'
                    ]
                  }
                ]
              }, {
                category: 'sinks',
                content: ['file']
              }
            ]
          },
          '----------------',
          {
            category: 'secrets',
            content: [
              { category: 'ad' },
              { category: 'alicloud' },
              { category: 'aws' },
              { category: 'azure' },
              { category: 'consul' },
              { category: 'cubbyhole' },
              {
                category: 'databases',
                content: [
                  'cassandra',
                  'hanadb',
                  'mongodb',
                  'mssql',
                  'mysql-maria',
                  'postgresql',
                  'oracle',
                  'custom'
                ]
              },
              { category: 'gcp' },
              {
                category: 'kv',
                content: ['kv-v1','kv-v2']
              },
              { category: 'identity' },
              { category: 'nomad' },
              { category: 'pki' },
              { category: 'rabbitmq' },
              {
                category: 'ssh',
                content: [
                  'signed-ssh-certificates',
                  'one-time-ssh-passwords',
                  'dynamic-ssh-keys'
                ]
              },
              { category: 'totp' },
              { category: 'transit' },
              '------------------------',
              { category: 'cassandra' },
              { category: 'mongodb' },
              { category: 'mssql' },
              { category: 'mysql' },
              { category: 'postgresql' }
            ]
          }, {
            category: 'auth',
            content: [
              'approle',
              'alicloud',
              'aws',
              'azure',
              'gcp',
              'jwt',
              'kubernetes',
              'github',
              'ldap',
              'okta',
              'radius',
              'cert',
              'token',
              'userpass',
              '---------',
              'app-id',
              'mfa'
            ]
          }, {
            category: 'audit',
            content: [
              'file',
              'syslog',
              'socket'
            ]
          }, {
            category: 'plugin'
          },
          '----------------',
          {
            category: 'what-is-vault',
          },
          {
            category: 'use-cases',
          },
          {
            category: 'vs',
            content: [
              'chef-puppet-etc',
              'hsm',
              'dropbox',
              'consul',
              'kms',
              'keywhiz',
              'custom'
            ]
          },
          '----------------',
          {
            category: 'upgrading',
            content: [
              'upgrade-to-0.5.0',
              'upgrade-to-0.5.1',
              'upgrade-to-0.6.0',
              'upgrade-to-0.6.1',
              'upgrade-to-0.6.2',
              'upgrade-to-0.6.3',
              'upgrade-to-0.6.4',
              'upgrade-to-0.7.0',
              'upgrade-to-0.8.0',
              'upgrade-to-0.9.0',
              'upgrade-to-0.9.1',
              'upgrade-to-0.9.2',
              'upgrade-to-0.9.3',
              'upgrade-to-0.9.6',
              'upgrade-to-0.10.0',
              'upgrade-to-0.10.2',
              'upgrade-to-0.10.4',
              'upgrade-to-0.11.0',
              'upgrade-to-0.11.2'
            ]
          },
          {
            category: 'partnerships'
          },
          '----------------',
          {
            category: 'enterprise',
            content: [
              { category: 'replication' },
              { category: 'auto-unseal' },
              {
                category: 'hsm',
                content: ['behavior', 'security']
              },
              { category: 'sealwrap' },
              { category: 'namespaces' },
              { category: 'performance-standby' },
              { category: 'control-groups' },
              {
                category: 'mfa',
                content: [
                  'mfa-duo',
                  'mfa-okta',
                  'mfa-pingid',
                  'mfa-totp'
                ]
              },
              {
                category: 'sentinel',
                content: ['examples', 'properties']
              }
            ]
          }
        ]) %>")
      ></hashi-docs-sidenav>
    </div>
>>>>>>> 7e0b47df
  <% end %>

  <article class='g-content vault'>
    <%= yield %>
  </article>
<% end %><|MERGE_RESOLUTION|>--- conflicted
+++ resolved
@@ -2,751 +2,6 @@
 
 <% wrap_layout :inner do %>
   <% content_for :sidebar do %>
-<<<<<<< HEAD
-    <ul class="nav docs-sidenav">
-      <li<%= sidebar_current("docs-install") %>>
-        <a href="/docs/install/index.html">Installing Vault</a>
-      </li>
-
-      <li<%= sidebar_current("docs-internal") %>>
-        <a href="/docs/internals/index.html">Internals</a>
-        <ul class="nav">
-          <li<%= sidebar_current("docs-internals-architecture") %>>
-            <a href="/docs/internals/architecture.html">Architecture</a>
-          </li>
-
-          <li<%= sidebar_current("docs-internals-ha") %>>
-            <a href="/docs/internals/high-availability.html">High Availability</a>
-          </li>
-
-          <li<%= sidebar_current("docs-internals-security") %>>
-            <a href="/docs/internals/security.html">Security Model</a>
-          </li>
-
-          <li<%= sidebar_current("docs-internals-telemetry") %>>
-            <a href="/docs/internals/telemetry.html">Telemetry</a>
-          </li>
-
-          <li<%= sidebar_current("docs-internals-token") %>>
-            <a href="/docs/internals/token.html">Token Authentication</a>
-          </li>
-
-          <li<%= sidebar_current("docs-internals-rotation") %>>
-            <a href="/docs/internals/rotation.html">Key Rotation</a>
-          </li>
-
-          <li<%= sidebar_current("docs-internals-replication") %>>
-            <a href="/docs/internals/replication.html">Replication</a>
-          </li>
-
-          <li<%= sidebar_current("docs-internals-plugins") %>>
-            <a href="/docs/internals/plugins.html">Plugins</a>
-          </li>
-        </ul>
-      </li>
-
-      <li<%= sidebar_current("docs-concepts") %>>
-        <a href="/docs/concepts/index.html">Concepts</a>
-        <ul class="nav">
-          <li<%= sidebar_current("docs-concepts-devserver") %>>
-            <a href="/docs/concepts/dev-server.html">"Dev" Server</a>
-          </li>
-
-          <li<%= sidebar_current("docs-concepts-seal") %>>
-            <a href="/docs/concepts/seal.html">Seal/Unseal</a>
-          </li>
-
-          <li<%= sidebar_current("docs-concepts-lease") %>>
-            <a href="/docs/concepts/lease.html">Lease, Renew, and Revoke</a>
-          </li>
-
-          <li<%= sidebar_current("docs-concepts-auth") %>>
-            <a href="/docs/concepts/auth.html">Authentication</a>
-          </li>
-
-          <li<%= sidebar_current("docs-concepts-tokens") %>>
-            <a href="/docs/concepts/tokens.html">Tokens</a>
-            <ul class="nav">
-              <li<%= sidebar_current("docs-concepts-tokens") %>>
-                <a href="/docs/concepts/tokens.html#token-types">Token Types</a>
-              </li>
-              <li<%= sidebar_current("docs-concepts-tokens") %>>
-                <a href="/docs/concepts/tokens.html#the-token-store">The Token Store</a>
-              </li>
-              <li<%= sidebar_current("docs-concepts-tokens") %>>
-                <a href="/docs/concepts/tokens.html#root-tokens">Root Tokens</a>
-              </li>
-              <li<%= sidebar_current("docs-concepts-tokens") %>>
-                <a href="/docs/concepts/tokens.html#token-hierarchies-and-orphan-tokens">Token Hierarchies and Orphan Tokens</a>
-              </li>
-              <li<%= sidebar_current("docs-concepts-tokens") %>>
-                <a href="/docs/concepts/tokens.html#token-accessors">Token Accessors</a>
-              </li>
-              <li<%= sidebar_current("docs-concepts-tokens") %>>
-                <a href="/docs/concepts/tokens.html#token-time-to-live-periodic-tokens-and-explicit-max-ttls">Token Time-To-Live, Periodic Tokens, and Explicit Max TTLs</a>
-              </li>
-              <li<%= sidebar_current("docs-concepts-tokens") %>>
-                <a href="/docs/concepts/tokens.html#cidr-bound-tokens">CIDR-Bound Tokens</a>
-              </li>
-              <li<%= sidebar_current("docs-concepts-tokens") %>>
-                <a href="/docs/concepts/tokens.html#token-types-in-detail">Token Types in Detail</a>
-              </li>
-            </ul>
-          </li>
-
-          <li<%= sidebar_current("docs-concepts-response-wrapping") %>>
-            <a href="/docs/concepts/response-wrapping.html">Response Wrapping</a>
-          </li>
-
-          <li<%= sidebar_current("docs-concepts-policies") %>>
-            <a href="/docs/concepts/policies.html">Policies</a>
-          </li>
-
-          <li<%= sidebar_current("docs-concepts-ha") %>>
-            <a href="/docs/concepts/ha.html">High Availability</a>
-          </li>
-
-          <li<%= sidebar_current("docs-concepts-pgp-gpg-keybase") %>>
-            <a href="/docs/concepts/pgp-gpg-keybase.html">PGP, GPG, and Keybase</a>
-          </li>
-        </ul>
-      </li>
-
-      <li<%= sidebar_current("docs-configuration") %>>
-        <a href="/docs/configuration/index.html">Configuration</a>
-        <ul class="nav">
-          <li<%= sidebar_current("docs-configuration-listener") %>>
-            <a href="/docs/configuration/listener/index.html"><tt>listener</tt></a>
-            <ul class="nav">
-              <li<%= sidebar_current("docs-configuration-listener-tcp") %>>
-                <a href="/docs/configuration/listener/tcp.html">TCP</a>
-              </li>
-            </ul>
-          </li>
-          <li<%= sidebar_current("docs-configuration-seal") %>>
-          <a href="/docs/configuration/seal/index.html"><tt>seal</tt></a>
-          <ul class="nav">
-            <li<%= sidebar_current("docs-configuration-seal-alicloudkms") %>>
-              <a href="/docs/configuration/seal/alicloudkms.html">AliCloud KMS <sup>ENT</sup></a>
-            </li>
-            <li<%= sidebar_current("docs-configuration-seal-awskms") %>>
-              <a href="/docs/configuration/seal/awskms.html">AWS KMS <sup>ENT</sup></a>
-            </li>
-            <li<%= sidebar_current("docs-configuration-seal-azurekeyvault") %>>
-              <a href="/docs/configuration/seal/azurekeyvault.html">Azure Key Vault <sup>ENT</sup></a>
-            </li>
-            <li<%= sidebar_current("docs-configuration-seal-gcpckms") %>>
-              <a href="/docs/configuration/seal/gcpckms.html">GCP Cloud KMS <sup>ENT</sup></a>
-            </li>
-            <li<%= sidebar_current("docs-configuration-seal-pkcs11") %>>
-              <a href="/docs/configuration/seal/pkcs11.html">HSM PKCS11 <sup>ENT</sup></a>
-            </li>
-          </ul>
-        </li>
-          <li<%= sidebar_current("docs-configuration-storage") %>>
-            <a href="/docs/configuration/storage/index.html"><tt>storage</tt></a>
-            <ul class="nav">
-              <li<%= sidebar_current("docs-configuration-storage-azure")%>>
-                <a href="/docs/configuration/storage/azure.html">Azure</a>
-              </li>
-              <li<%= sidebar_current("docs-configuration-storage-cassandra")%>>
-                <a href="/docs/configuration/storage/cassandra.html">Cassandra</a>
-              </li>
-              <li<%= sidebar_current("docs-configuration-storage-cockroachdb")%>>
-                <a href="/docs/configuration/storage/cockroachdb.html">CockroachDB</a>
-              </li>
-              <li<%= sidebar_current("docs-configuration-storage-consul")%>>
-                <a href="/docs/configuration/storage/consul.html">Consul</a>
-              </li>
-              <li<%= sidebar_current("docs-configuration-storage-couchdb")%>>
-                <a href="/docs/configuration/storage/couchdb.html">CouchDB</a>
-              </li>
-              <li<%= sidebar_current("docs-configuration-storage-dynamodb")%>>
-                <a href="/docs/configuration/storage/dynamodb.html">DynamoDB</a>
-              </li>
-              <li<%= sidebar_current("docs-configuration-storage-etcd")%>>
-                <a href="/docs/configuration/storage/etcd.html">Etcd</a>
-              </li>
-              <li<%= sidebar_current("docs-configuration-storage-filesystem")%>>
-                <a href="/docs/configuration/storage/filesystem.html">Filesystem</a>
-              </li>
-              <li<%= sidebar_current("docs-configuration-storage-foundationdb")%>>
-                <a href="/docs/configuration/storage/foundationdb.html">FoundationDB</a>
-              </li>
-              <li<%= sidebar_current("docs-configuration-storage-spanner")%>>
-                <a href="/docs/configuration/storage/google-cloud-spanner.html">Google Cloud Spanner</a>
-              </li>
-              <li<%= sidebar_current("docs-configuration-storage-google-cloud")%>>
-                <a href="/docs/configuration/storage/google-cloud-storage.html">Google Cloud Storage</a>
-              </li>
-              <li<%= sidebar_current("docs-configuration-storage-in-memory")%>>
-                <a href="/docs/configuration/storage/in-memory.html">In-Memory</a>
-              </li>
-              <li<%= sidebar_current("docs-configuration-storage-manta")%>>
-                <a href="/docs/configuration/storage/manta.html">Manta</a>
-              </li>
-              <li<%= sidebar_current("docs-configuration-storage-mysql")%>>
-                <a href="/docs/configuration/storage/mysql.html">MySQL</a>
-              </li>
-              <li<%= sidebar_current("docs-configuration-storage-postgresql")%>>
-                <a href="/docs/configuration/storage/postgresql.html">PostgreSQL</a>
-              </li>
-              <li<%= sidebar_current("docs-configuration-storage-s3")%>>
-                <a href="/docs/configuration/storage/s3.html">S3</a>
-              </li>
-              <li<%= sidebar_current("docs-configuration-storage-swift")%>>
-                <a href="/docs/configuration/storage/swift.html">Swift</a>
-              </li>
-              <li<%= sidebar_current("docs-configuration-storage-zookeeper")%>>
-                <a href="/docs/configuration/storage/zookeeper.html">Zookeeper</a>
-              </li>
-            </ul>
-          </li>
-          <li<%= sidebar_current("docs-configuration-telemetry") %>>
-            <a href="/docs/configuration/telemetry.html"><tt>telemetry</tt></a>
-          </li>
-          <li<%= sidebar_current("docs-configuration-ui") %>>
-            <a href="/docs/configuration/ui/index.html"><tt>ui</tt></a>
-          </li>
-        </ul>
-      </li>
-
-      <li<%= sidebar_current("docs-commands") %>>
-        <a href="/docs/commands/index.html">Commands (CLI)</a>
-        <ul class="nav">
-          <li<%= sidebar_current("docs-commands-agent") %>>
-            <a href="/docs/commands/agent.html">agent</a>
-          </li>
-          <li<%= sidebar_current("docs-commands-audit") %>>
-            <a href="/docs/commands/audit.html">audit</a>
-            <ul class="nav">
-              <li<%= sidebar_current("docs-commands-audit-disable") %>>
-                <a href="/docs/commands/audit/disable.html">disable</a>
-              </li>
-              <li<%= sidebar_current("docs-commands-audit-enable") %>>
-                <a href="/docs/commands/audit/enable.html">enable</a>
-              </li>
-              <li<%= sidebar_current("docs-commands-audit-list") %>>
-                <a href="/docs/commands/audit/list.html">list</a>
-              </li>
-            </ul>
-          </li>
-          <li<%= sidebar_current("docs-commands-auth") %>>
-            <a href="/docs/commands/auth.html">auth</a>
-            <ul class="nav">
-              <li<%= sidebar_current("docs-commands-auth-disable") %>>
-                <a href="/docs/commands/auth/disable.html">disable</a>
-              </li>
-              <li<%= sidebar_current("docs-commands-auth-enable") %>>
-                <a href="/docs/commands/auth/enable.html">enable</a>
-              </li>
-              <li<%= sidebar_current("docs-commands-auth-help") %>>
-                <a href="/docs/commands/auth/help.html">help</a>
-              </li>
-              <li<%= sidebar_current("docs-commands-auth-list") %>>
-                <a href="/docs/commands/auth/list.html">list</a>
-              </li>
-              <li<%= sidebar_current("docs-commands-auth-tune") %>>
-                <a href="/docs/commands/auth/tune.html">tune</a>
-              </li>
-            </ul>
-          </li>
-          <li<%= sidebar_current("docs-commands-delete") %>>
-            <a href="/docs/commands/delete.html">delete</a>
-          </li>
-          <li<%= sidebar_current("docs-commands-lease") %>>
-            <a href="/docs/commands/lease.html">lease</a>
-            <ul class="nav">
-              <li<%= sidebar_current("docs-commands-lease-renew") %>>
-                <a href="/docs/commands/lease/renew.html">renew</a>
-              </li>
-              <li<%= sidebar_current("docs-commands-lease-revoke") %>>
-                <a href="/docs/commands/lease/revoke.html">revoke</a>
-              </li>
-            </ul>
-          </li>
-          <li<%= sidebar_current("docs-commands-list") %>>
-            <a href="/docs/commands/list.html">list</a>
-          </li>
-          <li<%= sidebar_current("docs-commands-login") %>>
-            <a href="/docs/commands/login.html">login</a>
-          </li>
-          <li<%= sidebar_current("docs-commands-operator") %>>
-            <a href="/docs/commands/operator.html">operator</a>
-            <ul class="nav">
-              <li<%= sidebar_current("docs-commands-operator-generate-root") %>>
-                <a href="/docs/commands/operator/generate-root.html">generate-root</a>
-              </li>
-              <li<%= sidebar_current("docs-commands-operator-init") %>>
-                <a href="/docs/commands/operator/init.html">init</a>
-              </li>
-              <li<%= sidebar_current("docs-commands-operator-key-status") %>>
-                <a href="/docs/commands/operator/key-status.html">key-status</a>
-              </li>
-              <li<%= sidebar_current("docs-commands-migrate") %>>
-                <a href="/docs/commands/operator/migrate.html">migrate</a>
-              </li>
-              <li<%= sidebar_current("docs-commands-operator-rekey") %>>
-                <a href="/docs/commands/operator/rekey.html">rekey</a>
-              </li>
-              <li<%= sidebar_current("docs-commands-operator-rotate") %>>
-                <a href="/docs/commands/operator/rotate.html">rotate</a>
-              </li>
-              <li<%= sidebar_current("docs-commands-operator-seal") %>>
-                <a href="/docs/commands/operator/seal.html">seal</a>
-              </li>
-              <li<%= sidebar_current("docs-commands-operator-step-down") %>>
-                <a href="/docs/commands/operator/step-down.html">step-down</a>
-              </li>
-              <li<%= sidebar_current("docs-commands-operator-unseal") %>>
-                <a href="/docs/commands/operator/unseal.html">unseal</a>
-              </li>
-            </ul>
-          </li>
-          <li<%= sidebar_current("docs-commands-path-help") %>>
-            <a href="/docs/commands/path-help.html">path-help</a>
-          </li>
-          <li<%= sidebar_current("docs-commands-namespace") %>>
-            <a href="/docs/commands/namespace.html">namespace</a>
-          </li>
-          <li<%= sidebar_current("docs-commands-plugin") %>>
-            <a href="/docs/commands/plugin.html">plugin</a>
-            <ul class="nav">
-              <li<%= sidebar_current("docs-commands-plugin-deregister") %>>
-                <a href="/docs/commands/plugin/deregister.html">deregister</a>
-              </li>
-              <li<%= sidebar_current("docs-commands-plugin-info") %>>
-                <a href="/docs/commands/plugin/info.html">info</a>
-              </li>
-              <li<%= sidebar_current("docs-commands-plugin-list") %>>
-                <a href="/docs/commands/plugin/list.html">list</a>
-              </li>
-              <li<%= sidebar_current("docs-commands-plugin-register") %>>
-                <a href="/docs/commands/plugin/register.html">register</a>
-              </li>
-            </ul>
-          </li>
-          <li<%= sidebar_current("docs-commands-policy") %>>
-            <a href="/docs/commands/policy.html">policy</a>
-            <ul class="nav">
-              <li<%= sidebar_current("docs-commands-policy-delete") %>>
-                <a href="/docs/commands/policy/delete.html">delete</a>
-              </li>
-              <li<%= sidebar_current("docs-commands-policy-fmt") %>>
-                <a href="/docs/commands/policy/fmt.html">fmt</a>
-              </li>
-              <li<%= sidebar_current("docs-commands-policy-list") %>>
-                <a href="/docs/commands/policy/list.html">list</a>
-              </li>
-              <li<%= sidebar_current("docs-commands-policy-read") %>>
-                <a href="/docs/commands/policy/read.html">read</a>
-              </li>
-              <li<%= sidebar_current("docs-commands-policy-write") %>>
-                <a href="/docs/commands/policy/write.html">write</a>
-              </li>
-            </ul>
-          </li>
-          <li<%= sidebar_current("docs-commands-read") %>>
-            <a href="/docs/commands/read.html">read</a>
-          </li>
-          <li<%= sidebar_current("docs-commands-secrets") %>>
-            <a href="/docs/commands/secrets.html">secrets</a>
-            <ul class="nav">
-              <li<%= sidebar_current("docs-commands-secrets-disable") %>>
-                <a href="/docs/commands/secrets/disable.html">disable</a>
-              </li>
-              <li<%= sidebar_current("docs-commands-secrets-enable") %>>
-                <a href="/docs/commands/secrets/enable.html">enable</a>
-              </li>
-              <li<%= sidebar_current("docs-commands-secrets-list") %>>
-                <a href="/docs/commands/secrets/list.html">list</a>
-              </li>
-              <li<%= sidebar_current("docs-commands-secrets-move") %>>
-                <a href="/docs/commands/secrets/move.html">move</a>
-              </li>
-              <li<%= sidebar_current("docs-commands-secrets-tune") %>>
-                <a href="/docs/commands/secrets/tune.html">tune</a>
-              </li>
-            </ul>
-          </li>
-          <li<%= sidebar_current("docs-commands-server") %>>
-            <a href="/docs/commands/server.html">server</a>
-          </li>
-          <li<%= sidebar_current("docs-commands-ssh") %>>
-            <a href="/docs/commands/ssh.html">ssh</a>
-          </li>
-          <li<%= sidebar_current("docs-commands-status") %>>
-            <a href="/docs/commands/status.html">status</a>
-          </li>
-          <li<%= sidebar_current("docs-commands-token") %>>
-            <a href="/docs/commands/token.html">token</a>
-            <ul class="nav">
-              <li<%= sidebar_current("docs-commands-token-capabilities") %>>
-                <a href="/docs/commands/token/capabilities.html">capabilities</a>
-              </li>
-              <li<%= sidebar_current("docs-commands-token-create") %>>
-                <a href="/docs/commands/token/create.html">create</a>
-              </li>
-              <li<%= sidebar_current("docs-commands-token-lookup") %>>
-                <a href="/docs/commands/token/lookup.html">lookup</a>
-              </li>
-              <li<%= sidebar_current("docs-commands-token-renew") %>>
-                <a href="/docs/commands/token/renew.html">renew</a>
-              </li>
-              <li<%= sidebar_current("docs-commands-token-revoke") %>>
-                <a href="/docs/commands/token/revoke.html">revoke</a>
-              </li>
-            </ul>
-          </li>
-          <li<%= sidebar_current("docs-commands-unwrap") %>>
-            <a href="/docs/commands/unwrap.html">unwrap</a>
-          </li>
-          <li<%= sidebar_current("docs-commands-write") %>>
-            <a href="/docs/commands/write.html">write</a>
-          </li>
-          <li<%= sidebar_current("docs-commands-token-helper") %>>
-            <a href="/docs/commands/token-helper.html">Token Helpers</a>
-          </li>
-        </ul>
-      </li>
-      <li<%= sidebar_current("docs-agent") %>>
-        <a href="/docs/agent/index.html">Vault Agent</a>
-        <ul class="nav">
-          <li<%= sidebar_current("docs-agent-autoauth") %>>
-            <a href="/docs/agent/autoauth/index.html">Auto-Auth</a>
-            <ul class="nav">
-              <li<%= sidebar_current("docs-agent-autoauth-methods") %>>
-                <a href="/docs/agent/autoauth/methods/index.html">Methods</a>
-                <ul class="nav">
-                  <li<%= sidebar_current("docs-agent-autoauth-methods-alicloud") %>>
-                    <a href="/docs/agent/autoauth/methods/alicloud.html">AliCloud</a>
-                  </li>
-                  <li<%= sidebar_current("docs-agent-autoauth-methods-aws") %>>
-                    <a href="/docs/agent/autoauth/methods/aws.html">AWS</a>
-                  </li>
-                  <li<%= sidebar_current("docs-agent-autoauth-methods-azure") %>>
-                    <a href="/docs/agent/autoauth/methods/azure.html">Azure</a>
-                  </li>
-                  <li<%= sidebar_current("docs-agent-autoauth-methods-gcp") %>>
-                    <a href="/docs/agent/autoauth/methods/gcp.html">GCP</a>
-                  </li>
-                   <li<%= sidebar_current("docs-agent-autoauth-methods-jwt") %>>
-                    <a href="/docs/agent/autoauth/methods/jwt.html">JWT</a>
-                  </li>
-                  <li<%= sidebar_current("docs-agent-autoauth-methods-kubernetes") %>>
-                    <a href="/docs/agent/autoauth/methods/kubernetes.html">Kubernetes</a>
-                  </li>
-                 </ul>
-              </li>
-              <li<%= sidebar_current("docs-agent-autoauth-sinks") %>>
-                <a href="/docs/agent/autoauth/sinks/index.html">Sinks</a>
-                <ul class="nav">
-                  <li<%= sidebar_current("docs-agent-autoauth-sinks-file") %>>
-                    <a href="/docs/agent/autoauth/sinks/file.html">File</a>
-                  </li>
-                </ul>
-              </li>
-             </ul>
-          </li>
-        </ul>
-      </li>
-      <hr>
-
-      <li<%= sidebar_current("docs-secrets") %>>
-        <a href="/docs/secrets/index.html">Secrets Engines</a>
-        <ul class="nav">
-          <li<%= sidebar_current("docs-secrets-ad") %>>
-            <a href="/docs/secrets/ad/index.html">Active Directory</a>
-          </li>
-
-          <li<%= sidebar_current("docs-secrets-alicloud") %>>
-            <a href="/docs/secrets/alicloud/index.html">AliCloud</a>
-          </li>
-
-          <li<%= sidebar_current("docs-secrets-aws") %>>
-            <a href="/docs/secrets/aws/index.html">AWS</a>
-          </li>
-
-          <li<%= sidebar_current("docs-secrets-azure") %>>
-            <a href="/docs/secrets/azure/index.html">Azure</a>
-          </li>
-
-          <li<%= sidebar_current("docs-secrets-consul") %>>
-            <a href="/docs/secrets/consul/index.html">Consul</a>
-          </li>
-
-          <li<%= sidebar_current("docs-secrets-cubbyhole") %>>
-            <a href="/docs/secrets/cubbyhole/index.html">Cubbyhole</a>
-          </li>
-
-          <li<%= sidebar_current("docs-secrets-databases") %>>
-            <a href="/docs/secrets/databases/index.html">Databases</a>
-            <ul class="nav">
-              <li<%= sidebar_current("docs-secrets-databases-cassandra") %>>
-                <a href="/docs/secrets/databases/cassandra.html">Cassandra</a>
-              </li>
-              <li<%= sidebar_current("docs-secrets-databases-hanadb") %>>
-                <a href="/docs/secrets/databases/hanadb.html">HanaDB</a>
-              </li>
-              <li<%= sidebar_current("docs-secrets-databases-mongodb") %>>
-                <a href="/docs/secrets/databases/mongodb.html">MongoDB</a>
-              </li>
-              <li<%= sidebar_current("docs-secrets-databases-mssql") %>>
-                <a href="/docs/secrets/databases/mssql.html">MSSQL</a>
-              </li>
-              <li<%= sidebar_current("docs-secrets-databases-mysql-maria") %>>
-                <a href="/docs/secrets/databases/mysql-maria.html">MySQL/MariaDB</a>
-              </li>
-              <li<%= sidebar_current("docs-secrets-databases-postgresql") %>>
-                <a href="/docs/secrets/databases/postgresql.html">PostgreSQL</a>
-              </li>
-              <li<%= sidebar_current("docs-secrets-databases-oracle") %>>
-                <a href="/docs/secrets/databases/oracle.html">Oracle</a>
-              </li>
-              <li<%= sidebar_current("docs-secrets-databases-custom") %>>
-                <a href="/docs/secrets/databases/custom.html">Custom</a>
-              </li>
-            </ul>
-          </li>
-
-          <li<%= sidebar_current("docs-secrets-gcp") %>>
-            <a href="/docs/secrets/gcp/index.html">Google Cloud</a>
-          </li>
-
-          <li<%= sidebar_current("docs-secrets-kv") %>>
-            <a href="/docs/secrets/kv/index.html">Key/Value</a>
-            <ul class="nav">
-              <li<%= sidebar_current("docs-secrets-kv-v1") %>>
-                <a href="/docs/secrets/kv/kv-v1.html">K/V Version 1</a>
-              </li>
-              <li<%= sidebar_current("docs-secrets-kv-v2") %>>
-                <a href="/docs/secrets/kv/kv-v2.html">K/V Version 2</a>
-              </li>
-            </ul>
-          </li>
-
-          <li<%= sidebar_current("docs-secrets-identity") %>>
-            <a href="/docs/secrets/identity/index.html">Identity</a>
-          </li>
-
-          <li<%= sidebar_current("docs-secrets-nomad") %>>
-            <a href="/docs/secrets/nomad/index.html">Nomad</a>
-          </li>
-
-          <li<%= sidebar_current("docs-secrets-pki") %>>
-            <a href="/docs/secrets/pki/index.html">PKI (Certificates)</a>
-          </li>
-
-          <li<%= sidebar_current("docs-secrets-rabbitmq") %>>
-            <a href="/docs/secrets/rabbitmq/index.html">RabbitMQ</a>
-          </li>
-
-          <li<%= sidebar_current("docs-secrets-ssh") %>>
-            <a href="/docs/secrets/ssh/index.html">SSH</a>
-            <ul class="nav">
-              <li<%= sidebar_current("docs-secrets-ssh-signed-ssh-certificates") %>>
-                <a href="/docs/secrets/ssh/signed-ssh-certificates.html">Signed Certificates</a>
-              </li>
-              <li<%= sidebar_current("docs-secrets-ssh-one-time-ssh-passwords") %>>
-                <a href="/docs/secrets/ssh/one-time-ssh-passwords.html">SSH OTP</a>
-              </li>
-              <li<%= sidebar_current("docs-secrets-ssh-dynamic-ssh-keys") %>>
-                <a href="/docs/secrets/ssh/dynamic-ssh-keys.html">Dynamic Key</a>
-              </li>
-            </ul>
-          </li>
-
-          <li<%= sidebar_current("docs-secrets-totp") %>>
-            <a href="/docs/secrets/totp/index.html">TOTP</a>
-          </li>
-
-          <li<%= sidebar_current("docs-secrets-transit") %>>
-            <a href="/docs/secrets/transit/index.html">Transit</a>
-          </li>
-
-          <hr>
-
-          <li<%= sidebar_current("docs-secrets-cassandra") %>>
-            <a href="/docs/secrets/cassandra/index.html">Cassandra <sup>DEPRECATED</sup></a>
-          </li>
-
-          <li<%= sidebar_current("docs-secrets-mongodb") %>>
-            <a href="/docs/secrets/mongodb/index.html">MongoDB <sup>DEPRECATED</sup></a>
-          </li>
-
-          <li<%= sidebar_current("docs-secrets-mssql") %>>
-            <a href="/docs/secrets/mssql/index.html">MSSQL <sup>DEPRECATED</sup></a>
-          </li>
-
-          <li<%= sidebar_current("docs-secrets-mysql") %>>
-            <a href="/docs/secrets/mysql/index.html">MySQL <sup>DEPRECATED</sup></a>
-          </li>
-
-          <li<%= sidebar_current("docs-secrets-postgresql") %>>
-            <a href="/docs/secrets/postgresql/index.html">PostgreSQL <sup>DEPRECATED</sup></a>
-          </li>
-        </ul>
-      </li>
-
-      <li<%= sidebar_current("docs-auth") %>>
-        <a href="/docs/auth/index.html">Auth Methods</a>
-        <ul class="nav">
-          <li<%= sidebar_current("docs-auth-approle") %>>
-            <a href="/docs/auth/approle.html">AppRole</a>
-          </li>
-
-          <li<%= sidebar_current("docs-auth-alicloud") %>>
-            <a href="/docs/auth/alicloud.html">AliCloud</a>
-          </li>
-
-          <li<%= sidebar_current("docs-auth-aws") %>>
-            <a href="/docs/auth/aws.html">AWS</a>
-          </li>
-
-          <li<%= sidebar_current("docs-auth-azure") %>>
-            <a href="/docs/auth/azure.html">Azure</a>
-          </li>
-
-          <li<%= sidebar_current("docs-auth-gcp") %>>
-            <a href="/docs/auth/gcp.html">Google Cloud</a>
-          </li>
-
-          <li<%= sidebar_current("docs-auth-jwt") %>>
-            <a href="/docs/auth/jwt.html">JWT</a>
-          </li>
-
-          <li<%= sidebar_current("docs-auth-kubernetes") %>>
-            <a href="/docs/auth/kubernetes.html">Kubernetes</a>
-          </li>
-
-          <li<%= sidebar_current("docs-auth-github") %>>
-            <a href="/docs/auth/github.html">GitHub</a>
-          </li>
-
-          <li<%= sidebar_current("docs-auth-ldap") %>>
-            <a href="/docs/auth/ldap.html">LDAP</a>
-          </li>
-
-          <li<%= sidebar_current("docs-auth-okta") %>>
-            <a href="/docs/auth/okta.html">Okta</a>
-          </li>
-
-          <li<%= sidebar_current("docs-auth-radius") %>>
-            <a href="/docs/auth/radius.html">RADIUS</a>
-          </li>
-
-          <li<%= sidebar_current("docs-auth-cert") %>>
-            <a href="/docs/auth/cert.html">TLS Certificates</a>
-          </li>
-
-          <li<%= sidebar_current("docs-auth-token") %>>
-            <a href="/docs/auth/token.html">Tokens</a>
-          </li>
-
-          <li<%= sidebar_current("docs-auth-userpass") %>>
-            <a href="/docs/auth/userpass.html">Username &amp; Password</a>
-          </li>
-
-          <hr>
-
-          <li<%= sidebar_current("docs-auth-appid") %>>
-            <a href="/docs/auth/app-id.html">App ID <sup>DEPRECATED</sup></a>
-          </li>
-
-          <li<%= sidebar_current("docs-auth-mfa") %>>
-			  <a href="/docs/auth/mfa.html">MFA <sup>LEGACY / UNSUPPORTED</sup></a>
-          </li>
-
-        </ul>
-      </li>
-
-      <li<%= sidebar_current("docs-audit") %>>
-        <a href="/docs/audit/index.html">Audit Devices</a>
-        <ul class="nav">
-          <li<%= sidebar_current("docs-audit-file") %>>
-            <a href="/docs/audit/file.html">File</a>
-          </li>
-
-          <li<%= sidebar_current("docs-audit-syslog") %>>
-            <a href="/docs/audit/syslog.html">Syslog</a>
-          </li>
-
-          <li<%= sidebar_current("docs-audit-socket") %>>
-            <a href="/docs/audit/socket.html">Socket</a>
-          </li>
-        </ul>
-      </li>
-
-      <li<%= sidebar_current("docs-plugin") %>>
-        <a href="/docs/plugin/index.html">Plugin Backends</a>
-      </li>
-
-      <hr>
-
-      <li<%= sidebar_current("docs-vault-enterprise") %>>
-        <a href="/docs/enterprise/index.html">Vault Enterprise</a>
-        <ul class="nav">
-          <li <%= sidebar_current("docs-vault-enterprise-replication")%>>
-            <a href="/docs/enterprise/replication/index.html">Replication</a>
-          </li>
-          <li<%= sidebar_current("docs-vault-enterprise-auto-unseal") %>>
-            <a href="/docs/enterprise/auto-unseal/index.html">Auto Unseal</a>
-          </li>
-          <li<%= sidebar_current("docs-vault-enterprise-hsm")%>>
-            <a href="/docs/enterprise/hsm/index.html">HSM Support</a>
-            <ul class="nav">
-              <li <%= sidebar_current("docs-vault-enterprise-hsm-behavior")%>>
-                <a href="/docs/enterprise/hsm/behavior.html">Behavioral Changes</a>
-              </li>
-              <li <%= sidebar_current("docs-vault-enterprise-hsm-security")%>>
-                <a href="/docs/enterprise/hsm/security.html">Security</a>
-              </li>
-            </ul>
-          </li>
-          <li<%= sidebar_current("docs-vault-enterprise-sealwrap")%>>
-            <a href="/docs/enterprise/sealwrap/index.html">Seal Wrap / FIPS 140-2</a>
-          </li>
-	      <li<%= sidebar_current("docs-vault-enterprise-namespaces")%>>
-            <a href="/docs/enterprise/namespaces/index.html">Namespaces</a>
-          </li>
-          <li <%= sidebar_current("docs-vault-enterprise-performance-standbys")%>>
-            <a href="/docs/enterprise/performance-standby/index.html">Performance Standbys</a>
-          </li>
-          <li<%= sidebar_current("docs-vault-enterprise-control-groups") %>>
-            <a href="/docs/enterprise/control-groups/index.html">Control Groups</a>
-          </li>
-          <li<%= sidebar_current("docs-vault-enterprise-mfa")%>>
-            <a href="/docs/enterprise/mfa/index.html">MFA</a>
-            <ul class="nav">
-              <li <%= sidebar_current("docs-vault-enterprise-mfa-duo")%>>
-                <a href="/docs/enterprise/mfa/mfa-duo.html">Duo MFA</a>
-              </li>
-              <li <%= sidebar_current("docs-vault-enterprise-mfa-okta")%>>
-                <a href="/docs/enterprise/mfa/mfa-okta.html">Okta MFA</a>
-              </li>
-              <li <%= sidebar_current("docs-vault-enterprise-mfa-pingid")%>>
-                <a href="/docs/enterprise/mfa/mfa-pingid.html">PingID MFA</a>
-              </li>
-              <li <%= sidebar_current("docs-vault-enterprise-mfa-totp")%>>
-                <a href="/docs/enterprise/mfa/mfa-totp.html">TOTP MFA</a>
-              </li>
-            </ul>
-          </li>
-          <li <%= sidebar_current("docs-vault-enterprise-sentinel")%> >
-            <a href="/docs/enterprise/sentinel/index.html">Sentinel</a>
-            <ul class="nav">
-              <li <%= sidebar_current("docs-vault-enterprise-sentinel-examples")%>>
-                <a href="/docs/enterprise/sentinel/examples.html">Examples</a>
-              </li>
-              <li <%= sidebar_current("docs-vault-enterprise-sentinel-properties")%>>
-                <a href="/docs/enterprise/sentinel/properties.html">Properties</a>
-              </li>
-            </ul>
-          </li>
-        </ul>
-      </li>
-    </ul>
-=======
     <div class="nav docs-nav">
       <hashi-docs-sidenav
         category='docs'
@@ -1095,7 +350,6 @@
         ]) %>")
       ></hashi-docs-sidenav>
     </div>
->>>>>>> 7e0b47df
   <% end %>
 
   <article class='g-content vault'>
