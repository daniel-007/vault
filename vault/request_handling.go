package vault

import (
	"context"
	"errors"
	"fmt"
	"strings"
	"sync/atomic"
	"time"

	metrics "github.com/armon/go-metrics"
	"github.com/hashicorp/errwrap"
	multierror "github.com/hashicorp/go-multierror"
	sockaddr "github.com/hashicorp/go-sockaddr"
	"github.com/hashicorp/vault/audit"
	"github.com/hashicorp/vault/helper/identity"
	"github.com/hashicorp/vault/helper/namespace"
	"github.com/hashicorp/vault/sdk/framework"
	"github.com/hashicorp/vault/sdk/helper/consts"
	"github.com/hashicorp/vault/sdk/helper/errutil"
	"github.com/hashicorp/vault/sdk/helper/jsonutil"
	"github.com/hashicorp/vault/sdk/helper/policyutil"
	"github.com/hashicorp/vault/sdk/helper/strutil"
	"github.com/hashicorp/vault/sdk/helper/wrapping"
	"github.com/hashicorp/vault/sdk/logical"
)

const (
	replTimeout = 10 * time.Second
)

var (
	// DefaultMaxRequestDuration is the amount of time we'll wait for a request
	// to complete, unless overridden on a per-handler basis
	DefaultMaxRequestDuration = 90 * time.Second

	egpDebugLogging bool
)

// HandlerProperties is used to seed configuration into a vaulthttp.Handler.
// It's in this package to avoid a circular dependency
type HandlerProperties struct {
	Core                  *Core
	MaxRequestSize        int64
	MaxRequestDuration    time.Duration
	DisablePrintableCheck bool
}

// fetchEntityAndDerivedPolicies returns the entity object for the given entity
// ID. If the entity is merged into a different entity object, the entity into
// which the given entity ID is merged into will be returned. This function
// also returns the cumulative list of policies that the entity is entitled to.
// This list includes the policies from the entity itself and from all the
// groups in which the given entity ID is a member of.
func (c *Core) fetchEntityAndDerivedPolicies(ctx context.Context, tokenNS *namespace.Namespace, entityID string) (*identity.Entity, map[string][]string, error) {
	if entityID == "" || c.identityStore == nil {
		return nil, nil, nil
	}

	//c.logger.Debug("entity set on the token", "entity_id", te.EntityID)

	// Fetch the entity
	entity, err := c.identityStore.MemDBEntityByID(entityID, false)
	if err != nil {
		c.logger.Error("failed to lookup entity using its ID", "error", err)
		return nil, nil, err
	}

	if entity == nil {
		// If there was no corresponding entity object found, it is
		// possible that the entity got merged into another entity. Try
		// finding entity based on the merged entity index.
		entity, err = c.identityStore.MemDBEntityByMergedEntityID(entityID, false)
		if err != nil {
			c.logger.Error("failed to lookup entity in merged entity ID index", "error", err)
			return nil, nil, err
		}
	}

	policies := make(map[string][]string)
	if entity != nil {
		//c.logger.Debug("entity successfully fetched; adding entity policies to token's policies to create ACL")

		// Attach the policies on the entity
		if len(entity.Policies) != 0 {
			policies[entity.NamespaceID] = append(policies[entity.NamespaceID], entity.Policies...)
		}

		groupPolicies, err := c.identityStore.groupPoliciesByEntityID(entity.ID)
		if err != nil {
			c.logger.Error("failed to fetch group policies", "error", err)
			return nil, nil, err
		}

		// Filter and add the policies to the resultant set
		for nsID, nsPolicies := range groupPolicies {
			ns, err := NamespaceByID(ctx, nsID, c)
			if err != nil {
				return nil, nil, err
			}
			if ns == nil {
				return nil, nil, namespace.ErrNoNamespace
			}
			if tokenNS.Path != ns.Path && !ns.HasParent(tokenNS) {
				continue
			}
			nsPolicies = strutil.RemoveDuplicates(nsPolicies, false)
			if len(nsPolicies) != 0 {
				policies[nsID] = append(policies[nsID], nsPolicies...)
			}
		}
	}

	return entity, policies, err
}

func (c *Core) fetchACLTokenEntryAndEntity(ctx context.Context, req *logical.Request) (*ACL, *logical.TokenEntry, *identity.Entity, map[string][]string, error) {
	defer metrics.MeasureSince([]string{"core", "fetch_acl_and_token"}, time.Now())

	// Ensure there is a client token
	if req.ClientToken == "" {
		return nil, nil, nil, nil, fmt.Errorf("missing client token")
	}

	if c.tokenStore == nil {
		c.logger.Error("token store is unavailable")
		return nil, nil, nil, nil, ErrInternalError
	}

	// Resolve the token policy
	var te *logical.TokenEntry
	switch req.TokenEntry() {
	case nil:
		var err error
		te, err = c.tokenStore.Lookup(ctx, req.ClientToken)
		if err != nil {
			c.logger.Error("failed to lookup token", "error", err)
			return nil, nil, nil, nil, ErrInternalError
		}
		// Set the token entry here since it has not been cached yet
		req.SetTokenEntry(te)
	default:
		te = req.TokenEntry()
	}

	// Ensure the token is valid
	if te == nil {
		return nil, nil, nil, nil, logical.ErrPermissionDenied
	}

	// CIDR checks bind all tokens except non-expiring root tokens
	if te.TTL != 0 && len(te.BoundCIDRs) > 0 {
		var valid bool
		remoteSockAddr, err := sockaddr.NewSockAddr(req.Connection.RemoteAddr)
		if err != nil {
			if c.Logger().IsDebug() {
				c.Logger().Debug("could not parse remote addr into sockaddr", "error", err, "remote_addr", req.Connection.RemoteAddr)
			}
			return nil, nil, nil, nil, logical.ErrPermissionDenied
		}
		for _, cidr := range te.BoundCIDRs {
			if cidr.Contains(remoteSockAddr) {
				valid = true
				break
			}
		}
		if !valid {
			return nil, nil, nil, nil, logical.ErrPermissionDenied
		}
	}

	policies := make(map[string][]string)
	// Add tokens policies
	policies[te.NamespaceID] = append(policies[te.NamespaceID], te.Policies...)

	tokenNS, err := NamespaceByID(ctx, te.NamespaceID, c)
	if err != nil {
		c.logger.Error("failed to fetch token namespace", "error", err)
		return nil, nil, nil, nil, ErrInternalError
	}
	if tokenNS == nil {
		c.logger.Error("failed to fetch token namespace", "error", namespace.ErrNoNamespace)
		return nil, nil, nil, nil, ErrInternalError
	}

	// Add identity policies from all the namespaces
	entity, identityPolicies, err := c.fetchEntityAndDerivedPolicies(ctx, tokenNS, te.EntityID)
	if err != nil {
		return nil, nil, nil, nil, ErrInternalError
	}
	for nsID, nsPolicies := range identityPolicies {
		policies[nsID] = append(policies[nsID], nsPolicies...)
	}

	// Attach token's namespace information to the context. Wrapping tokens by
	// should be able to be used anywhere, so we also special case behavior.
	var tokenCtx context.Context
	if len(policies) == 1 &&
		len(policies[te.NamespaceID]) == 1 &&
		(policies[te.NamespaceID][0] == responseWrappingPolicyName ||
			policies[te.NamespaceID][0] == controlGroupPolicyName) &&
		(strings.HasSuffix(req.Path, "sys/wrapping/unwrap") ||
			strings.HasSuffix(req.Path, "sys/wrapping/lookup") ||
			strings.HasSuffix(req.Path, "sys/wrapping/rewrap")) {
		// Use the request namespace; will find the copy of the policy for the
		// local namespace
		tokenCtx = ctx
	} else {
		// Use the token's namespace for looking up policy
		tokenCtx = namespace.ContextWithNamespace(ctx, tokenNS)
	}

	// Construct the corresponding ACL object. ACL construction should be
	// performed on the token's namespace.
	acl, err := c.policyStore.ACL(tokenCtx, entity, policies)
	if err != nil {
		if errwrap.ContainsType(err, new(TemplateError)) {
			c.logger.Warn("permission denied due to a templated policy being invalid or containing directives not satisfied by the requestor", "error", err)
			return nil, nil, nil, nil, logical.ErrPermissionDenied
		}
		c.logger.Error("failed to construct ACL", "error", err)
		return nil, nil, nil, nil, ErrInternalError
	}

	return acl, te, entity, identityPolicies, nil
}

func (c *Core) checkToken(ctx context.Context, req *logical.Request, unauth bool) (*logical.Auth, *logical.TokenEntry, error) {
	defer metrics.MeasureSince([]string{"core", "check_token"}, time.Now())

	var acl *ACL
	var te *logical.TokenEntry
	var entity *identity.Entity
	var identityPolicies map[string][]string
	var err error

	// Even if unauth, if a token is provided, there's little reason not to
	// gather as much info as possible for the audit log and to e.g. control
	// trace mode for EGPs.
	if !unauth || (unauth && req.ClientToken != "") {
		acl, te, entity, identityPolicies, err = c.fetchACLTokenEntryAndEntity(ctx, req)
		// In the unauth case we don't want to fail the command, since it's
		// unauth, we just have no information to attach to the request, so
		// ignore errors...this was best-effort anyways
		if err != nil && !unauth {
			return nil, te, err
		}
	}

	if entity != nil && entity.Disabled {
		c.logger.Warn("permission denied as the entity on the token is disabled")
		return nil, te, logical.ErrPermissionDenied
	}
	if te != nil && te.EntityID != "" && entity == nil {
		if c.perfStandby {
			return nil, nil, logical.ErrPerfStandbyPleaseForward
		}
		c.logger.Warn("permission denied as the entity on the token is invalid")
		return nil, te, logical.ErrPermissionDenied
	}

	// Check if this is a root protected path
	rootPath := c.router.RootPath(ctx, req.Path)

	if rootPath && unauth {
		return nil, nil, errors.New("cannot access root path in unauthenticated request")
	}

	// At this point we won't be forwarding a raw request; we should delete
	// authorization headers as appropriate
	switch req.ClientTokenSource {
	case logical.ClientTokenFromVaultHeader:
		delete(req.Headers, consts.AuthHeaderName)
	case logical.ClientTokenFromAuthzHeader:
		if headers, ok := req.Headers["Authorization"]; ok {
			retHeaders := make([]string, 0, len(headers))
			for _, v := range headers {
				if strings.HasPrefix(v, "Bearer ") {
					continue
				}
				retHeaders = append(retHeaders, v)
			}
			req.Headers["Authorization"] = retHeaders
		}
	}

	// When we receive a write of either type, rather than require clients to
	// PUT/POST and trust the operation, we ask the backend to give us the real
	// skinny -- if the backend implements an existence check, it can tell us
	// whether a particular resource exists. Then we can mark it as an update
	// or creation as appropriate.
	if req.Operation == logical.CreateOperation || req.Operation == logical.UpdateOperation {
		existsResp, checkExists, resourceExists, err := c.router.RouteExistenceCheck(ctx, req)
		switch err {
		case logical.ErrUnsupportedPath:
			// fail later via bad path to avoid confusing items in the log
			checkExists = false
		case nil:
			if existsResp != nil && existsResp.IsError() {
				return nil, te, existsResp.Error()
			}
			// Otherwise, continue on
		default:
			c.logger.Error("failed to run existence check", "error", err)
			if _, ok := err.(errutil.UserError); ok {
				return nil, te, err
			} else {
				return nil, te, ErrInternalError
			}
		}

		switch {
		case checkExists == false:
			// No existence check, so always treat it as an update operation, which is how it is pre 0.5
			req.Operation = logical.UpdateOperation
		case resourceExists == true:
			// It exists, so force an update operation
			req.Operation = logical.UpdateOperation
		case resourceExists == false:
			// It doesn't exist, force a create operation
			req.Operation = logical.CreateOperation
		default:
			panic("unreachable code")
		}
	}
	// Create the auth response
	auth := &logical.Auth{
		ClientToken: req.ClientToken,
		Accessor:    req.ClientTokenAccessor,
	}

	if te != nil {
		auth.IdentityPolicies = identityPolicies[te.NamespaceID]
		auth.TokenPolicies = te.Policies
		auth.Policies = append(te.Policies, identityPolicies[te.NamespaceID]...)
		auth.Metadata = te.Meta
		auth.DisplayName = te.DisplayName
		auth.EntityID = te.EntityID
		delete(identityPolicies, te.NamespaceID)
		auth.ExternalNamespacePolicies = identityPolicies
		// Store the entity ID in the request object
		req.EntityID = te.EntityID
		auth.TokenType = te.Type
	}

	// Check the standard non-root ACLs. Return the token entry if it's not
	// allowed so we can decrement the use count.
	authResults := c.performPolicyChecks(ctx, acl, te, req, entity, &PolicyCheckOpts{
		Unauth:            unauth,
		RootPrivsRequired: rootPath,
	})

	if !authResults.Allowed {
		retErr := authResults.Error

		// If we get a control group error and we are a performance standby,
		// restore the client token information to the request so that we can
		// forward this request properly to the active node.
		if retErr.ErrorOrNil() != nil && checkErrControlGroupTokenNeedsCreated(retErr) &&
			c.perfStandby && len(req.ClientToken) != 0 {
			switch req.ClientTokenSource {
			case logical.ClientTokenFromVaultHeader:
				req.Headers[consts.AuthHeaderName] = []string{req.ClientToken}
			case logical.ClientTokenFromAuthzHeader:
				req.Headers["Authorization"] = append(req.Headers["Authorization"], fmt.Sprintf("Bearer %s", req.ClientToken))
			}
			// We also return the appropriate error so that the caller can forward the
			// request to the active node
			return auth, te, logical.ErrPerfStandbyPleaseForward
		}

		if authResults.Error.ErrorOrNil() == nil || authResults.DeniedError {
			retErr = multierror.Append(retErr, logical.ErrPermissionDenied)
		}
		return auth, te, retErr
	}

	return auth, te, nil
}

// HandleRequest is used to handle a new incoming request
func (c *Core) HandleRequest(httpCtx context.Context, req *logical.Request) (resp *logical.Response, err error) {
	return c.switchedLockHandleRequest(httpCtx, req, true)
}

func (c *Core) switchedLockHandleRequest(httpCtx context.Context, req *logical.Request, doLocking bool) (resp *logical.Response, err error) {
	if doLocking {
		c.stateLock.RLock()
	}
	unlockFunc := func() {
		if doLocking {
			c.stateLock.RUnlock()
		}
	}
	if c.Sealed() {
		unlockFunc()
		return nil, consts.ErrSealed
	}
	if c.standby && !c.perfStandby {
		unlockFunc()
		return nil, consts.ErrStandby
	}

	ctx, cancel := context.WithCancel(c.activeContext)
	go func(ctx context.Context, httpCtx context.Context) {
		select {
		case <-ctx.Done():
		case <-httpCtx.Done():
			cancel()
		}
	}(ctx, httpCtx)

	ns, err := namespace.FromContext(httpCtx)
	if err != nil {
		cancel()
		unlockFunc()
		return nil, errwrap.Wrapf("could not parse namespace from http context: {{err}}", err)
	}
	ctx = namespace.ContextWithNamespace(ctx, ns)

	resp, err = c.handleCancelableRequest(ctx, ns, req)

	req.SetTokenEntry(nil)
	cancel()
	unlockFunc()
	return resp, err
}

func (c *Core) handleCancelableRequest(ctx context.Context, ns *namespace.Namespace, req *logical.Request) (resp *logical.Response, err error) {
	// Allowing writing to a path ending in / makes it extremely difficult to
	// understand user intent for the filesystem-like backends (kv,
	// cubbyhole) -- did they want a key named foo/ or did they want to write
	// to a directory foo/ with no (or forgotten) key, or...? It also affects
	// lookup, because paths ending in / are considered prefixes by some
	// backends. Basically, it's all just terrible, so don't allow it.
	if strings.HasSuffix(req.Path, "/") &&
		(req.Operation == logical.UpdateOperation ||
			req.Operation == logical.CreateOperation) {
		return logical.ErrorResponse("cannot write to a path ending in '/'"), nil
	}

	err = waitForReplicationState(ctx, c, req)
	if err != nil {
		return nil, err
	}

	if !hasNamespaces(c) && ns.Path != "" {
		return nil, logical.CodedError(403, "namespaces feature not enabled")
	}

	var auth *logical.Auth
	if c.router.LoginPath(ctx, req.Path) {
		resp, auth, err = c.handleLoginRequest(ctx, req)
	} else {
		resp, auth, err = c.handleRequest(ctx, req)
	}

	// Ensure we don't leak internal data
	if resp != nil {
		if resp.Secret != nil {
			resp.Secret.InternalData = nil
		}
		if resp.Auth != nil {
			resp.Auth.InternalData = nil
		}
	}

	// We are wrapping if there is anything to wrap (not a nil response) and a
	// TTL was specified for the token. Errors on a call should be returned to
	// the caller, so wrapping is turned off if an error is hit and the error
	// is logged to the audit log.
	wrapping := resp != nil &&
		err == nil &&
		!resp.IsError() &&
		resp.WrapInfo != nil &&
		resp.WrapInfo.TTL != 0 &&
		resp.WrapInfo.Token == ""

	if wrapping {
		cubbyResp, cubbyErr := c.wrapInCubbyhole(ctx, req, resp, auth)
		// If not successful, returns either an error response from the
		// cubbyhole backend or an error; if either is set, set resp and err to
		// those and continue so that that's what we audit log. Otherwise
		// finish the wrapping and audit log that.
		if cubbyResp != nil || cubbyErr != nil {
			resp = cubbyResp
			err = cubbyErr
		} else {
			wrappingResp := &logical.Response{
				WrapInfo: resp.WrapInfo,
				Warnings: resp.Warnings,
			}
			resp = wrappingResp
		}
	}

	auditResp := resp
	// When unwrapping we want to log the actual response that will be written
	// out. We still want to return the raw value to avoid automatic updating
	// to any of it.
	if req.Path == "sys/wrapping/unwrap" &&
		resp != nil &&
		resp.Data != nil &&
		resp.Data[logical.HTTPRawBody] != nil {

		// Decode the JSON
		if resp.Data[logical.HTTPRawBodyAlreadyJSONDecoded] != nil {
			delete(resp.Data, logical.HTTPRawBodyAlreadyJSONDecoded)
		} else {
			httpResp := &logical.HTTPResponse{}
			err := jsonutil.DecodeJSON(resp.Data[logical.HTTPRawBody].([]byte), httpResp)
			if err != nil {
				c.logger.Error("failed to unmarshal wrapped HTTP response for audit logging", "error", err)
				return nil, ErrInternalError
			}

			auditResp = logical.HTTPResponseToLogicalResponse(httpResp)
		}
	}

	var nonHMACReqDataKeys []string
	var nonHMACRespDataKeys []string
	entry := c.router.MatchingMountEntry(ctx, req.Path)
	if entry != nil {
		// Get and set ignored HMAC'd value. Reset those back to empty afterwards.
		if rawVals, ok := entry.synthesizedConfigCache.Load("audit_non_hmac_request_keys"); ok {
			nonHMACReqDataKeys = rawVals.([]string)
		}

		// Get and set ignored HMAC'd value. Reset those back to empty afterwards.
		if auditResp != nil {
			if rawVals, ok := entry.synthesizedConfigCache.Load("audit_non_hmac_response_keys"); ok {
				nonHMACRespDataKeys = rawVals.([]string)
			}
		}
	}

	// Create an audit trail of the response
	if !isControlGroupRun(req) {
		logInput := &audit.LogInput{
			Auth:                auth,
			Request:             req,
			Response:            auditResp,
			OuterErr:            err,
			NonHMACReqDataKeys:  nonHMACReqDataKeys,
			NonHMACRespDataKeys: nonHMACRespDataKeys,
		}
		if auditErr := c.auditBroker.LogResponse(ctx, logInput, c.auditedHeaders); auditErr != nil {
			c.logger.Error("failed to audit response", "request_path", req.Path, "error", auditErr)
			return nil, ErrInternalError
		}
	}

	return
}

func isControlGroupRun(req *logical.Request) bool {
	return req.ControlGroup != nil
}

func (c *Core) doRouting(ctx context.Context, req *logical.Request) (*logical.Response, error) {
	// If we're replicating and we get a read-only error from a backend, need to forward to primary
	resp, err := c.router.Route(ctx, req)
	if err != nil {
		if shouldForward(c, err) {
			return forward(ctx, c, req)
		}
	}
	atomic.AddUint64(c.counters.requests, 1)
	return resp, err
}

func (c *Core) handleRequest(ctx context.Context, req *logical.Request) (retResp *logical.Response, retAuth *logical.Auth, retErr error) {
	defer metrics.MeasureSince([]string{"core", "handle_request"}, time.Now())

	var nonHMACReqDataKeys []string
	entry := c.router.MatchingMountEntry(ctx, req.Path)
	if entry != nil {
		// Get and set ignored HMAC'd value.
		if rawVals, ok := entry.synthesizedConfigCache.Load("audit_non_hmac_request_keys"); ok {
			nonHMACReqDataKeys = rawVals.([]string)
		}
	}

	ns, err := namespace.FromContext(ctx)
	if err != nil {
		c.logger.Error("failed to get namespace from context", "error", err)
		retErr = multierror.Append(retErr, ErrInternalError)
		return
	}

	// If this is a wrapping request that contains a wrapping token, check for
	// token validity. We perform this before c.checkToken since wrapping token
	// validation performs a token store lookup, and can potentially modify
	// logical.Request's token-related fields.
	switch req.Path {
	case "sys/wrapping/rewrap", "sys/wrapping/unwrap":
		valid, err := c.validateWrappingToken(ctx, req)

		// Perform audit logging before returning if there's an issue with checking
		// the wrapping token
		if err != nil || !valid {
			// We log the Auth object like so here since the wrapping token can
			// come from the header, which gets set as the ClientToken
			auth := &logical.Auth{
				ClientToken: req.ClientToken,
				Accessor:    req.ClientTokenAccessor,
			}

			logInput := &audit.LogInput{
				Auth:               auth,
				Request:            req,
				NonHMACReqDataKeys: nonHMACReqDataKeys,
			}
			if err := c.auditBroker.LogRequest(ctx, logInput, c.auditedHeaders); err != nil {
				c.logger.Error("failed to audit request", "path", req.Path, "error", err)
			}

			switch {
			case err != nil:
				return nil, auth, errwrap.Wrapf("error validating wrapping token: {{err}}", err)
			case !valid:
				return logical.ErrorResponse(consts.ErrInvalidWrappingToken.Error()), auth, logical.ErrInvalidRequest
			}
		}
	}

	// Validate the token
	auth, te, ctErr := c.checkToken(ctx, req, false)
	if ctErr == logical.ErrPerfStandbyPleaseForward {
		return nil, nil, ctErr
	}

	// We run this logic first because we want to decrement the use count even
	// in the case of an error (assuming we can successfully look up; if we
	// need to forward, we exit before now)
	if te != nil && !isControlGroupRun(req) {
		// Attempt to use the token (decrement NumUses)
		var err error
		te, err = c.tokenStore.UseToken(ctx, te)
		if err != nil {
			c.logger.Error("failed to use token", "error", err)
			retErr = multierror.Append(retErr, ErrInternalError)
			return nil, nil, retErr
		}
		if te == nil {
			// Token has been revoked by this point
			retErr = multierror.Append(retErr, logical.ErrPermissionDenied)
			return nil, nil, retErr
		}
		if te.NumUses == tokenRevocationPending {
			// We defer a revocation until after logic has run, since this is a
			// valid request (this is the token's final use). We pass the ID in
			// directly just to be safe in case something else modifies te later.
			defer func(id string) {
				nsActiveCtx := namespace.ContextWithNamespace(c.activeContext, ns)
				leaseID, err := c.expiration.CreateOrFetchRevocationLeaseByToken(nsActiveCtx, te)
				if err == nil {
					err = c.expiration.LazyRevoke(ctx, leaseID)
				}
				if err != nil {
					c.logger.Error("failed to revoke token", "error", err)
					retResp = nil
					retAuth = nil
					retErr = multierror.Append(retErr, ErrInternalError)
				}
				if retResp != nil && retResp.Secret != nil &&
					// Some backends return a TTL even without a Lease ID
					retResp.Secret.LeaseID != "" {
					retResp = logical.ErrorResponse("Secret cannot be returned; token had one use left, so leased credentials were immediately revoked.")
					return
				}
			}(te.ID)
		}
	}

	if ctErr != nil {
		newCtErr, cgResp, cgAuth, cgRetErr := checkNeedsCG(ctx, c, req, auth, ctErr, nonHMACReqDataKeys)
		switch {
		case newCtErr != nil:
			ctErr = newCtErr
		case cgResp != nil || cgAuth != nil:
			if cgRetErr != nil {
				retErr = multierror.Append(retErr, cgRetErr)
			}
			return cgResp, cgAuth, retErr
		}

		// If it is an internal error we return that, otherwise we
		// return invalid request so that the status codes can be correct
		switch {
		case ctErr == ErrInternalError,
			errwrap.Contains(ctErr, ErrInternalError.Error()),
			ctErr == logical.ErrPermissionDenied,
			errwrap.Contains(ctErr, logical.ErrPermissionDenied.Error()):
			switch ctErr.(type) {
			case *multierror.Error:
				retErr = ctErr
			default:
				retErr = multierror.Append(retErr, ctErr)
			}
		default:
			retErr = multierror.Append(retErr, logical.ErrInvalidRequest)
		}

		if !isControlGroupRun(req) {
			logInput := &audit.LogInput{
				Auth:               auth,
				Request:            req,
				OuterErr:           ctErr,
				NonHMACReqDataKeys: nonHMACReqDataKeys,
			}
			if err := c.auditBroker.LogRequest(ctx, logInput, c.auditedHeaders); err != nil {
				c.logger.Error("failed to audit request", "path", req.Path, "error", err)
			}
		}

		if errwrap.Contains(retErr, ErrInternalError.Error()) {
			return nil, auth, retErr
		}
		return logical.ErrorResponse(ctErr.Error()), auth, retErr
	}

	// Attach the display name
	req.DisplayName = auth.DisplayName

	// Create an audit trail of the request
	if !isControlGroupRun(req) {
		logInput := &audit.LogInput{
			Auth:               auth,
			Request:            req,
			NonHMACReqDataKeys: nonHMACReqDataKeys,
		}
		if err := c.auditBroker.LogRequest(ctx, logInput, c.auditedHeaders); err != nil {
			c.logger.Error("failed to audit request", "path", req.Path, "error", err)
			retErr = multierror.Append(retErr, ErrInternalError)
			return nil, auth, retErr
		}
	}

	// Route the request
	resp, routeErr := c.doRouting(ctx, req)
	if resp != nil {

		// If wrapping is used, use the shortest between the request and response
		var wrapTTL time.Duration
		var wrapFormat, creationPath string
		var sealWrap bool

		// Ensure no wrap info information is set other than, possibly, the TTL
		if resp.WrapInfo != nil {
			if resp.WrapInfo.TTL > 0 {
				wrapTTL = resp.WrapInfo.TTL
			}
			wrapFormat = resp.WrapInfo.Format
			creationPath = resp.WrapInfo.CreationPath
			sealWrap = resp.WrapInfo.SealWrap
			resp.WrapInfo = nil
		}

		if req.WrapInfo != nil {
			if req.WrapInfo.TTL > 0 {
				switch {
				case wrapTTL == 0:
					wrapTTL = req.WrapInfo.TTL
				case req.WrapInfo.TTL < wrapTTL:
					wrapTTL = req.WrapInfo.TTL
				}
			}
			// If the wrap format hasn't been set by the response, set it to
			// the request format
			if req.WrapInfo.Format != "" && wrapFormat == "" {
				wrapFormat = req.WrapInfo.Format
			}
		}

		if wrapTTL > 0 {
			resp.WrapInfo = &wrapping.ResponseWrapInfo{
				TTL:          wrapTTL,
				Format:       wrapFormat,
				CreationPath: creationPath,
				SealWrap:     sealWrap,
			}
		}
	}

	// If there is a secret, we must register it with the expiration manager.
	// We exclude renewal of a lease, since it does not need to be re-registered
	if resp != nil && resp.Secret != nil && !strings.HasPrefix(req.Path, "sys/renew") &&
		!strings.HasPrefix(req.Path, "sys/leases/renew") {
		// KV mounts should return the TTL but not register
		// for a lease as this provides a massive slowdown
		registerLease := true

		matchingMountEntry := c.router.MatchingMountEntry(ctx, req.Path)
		if matchingMountEntry == nil {
			c.logger.Error("unable to retrieve kv mount entry from router")
			retErr = multierror.Append(retErr, ErrInternalError)
			return nil, auth, retErr
		}

		switch matchingMountEntry.Type {
		case "kv", "generic":
			// If we are kv type, first see if we are an older passthrough
			// backend, and otherwise check the mount entry options.
			matchingBackend := c.router.MatchingBackend(ctx, req.Path)
			if matchingBackend == nil {
				c.logger.Error("unable to retrieve kv backend from router")
				retErr = multierror.Append(retErr, ErrInternalError)
				return nil, auth, retErr
			}

			if ptbe, ok := matchingBackend.(*PassthroughBackend); ok {
				if !ptbe.GeneratesLeases() {
					registerLease = false
					resp.Secret.Renewable = false
				}
			} else if matchingMountEntry.Options == nil || matchingMountEntry.Options["leased_passthrough"] != "true" {
				registerLease = false
				resp.Secret.Renewable = false
			}

		case "plugin":
			// If we are a plugin type and the plugin name is "kv" check the
			// mount entry options.
			if matchingMountEntry.Config.PluginName == "kv" && (matchingMountEntry.Options == nil || matchingMountEntry.Options["leased_passthrough"] != "true") {
				registerLease = false
				resp.Secret.Renewable = false
			}
		}

		if registerLease {
			sysView := c.router.MatchingSystemView(ctx, req.Path)
			if sysView == nil {
				c.logger.Error("unable to look up sys view for login path", "request_path", req.Path)
				return nil, nil, ErrInternalError
			}

			ttl, warnings, err := framework.CalculateTTL(sysView, 0, resp.Secret.TTL, 0, resp.Secret.MaxTTL, 0, time.Time{})
			if err != nil {
				return nil, nil, err
			}
			for _, warning := range warnings {
				resp.AddWarning(warning)
			}
			resp.Secret.TTL = ttl

			registerFunc, funcGetErr := getLeaseRegisterFunc(c)
			if funcGetErr != nil {
				retErr = multierror.Append(retErr, funcGetErr)
				return nil, auth, retErr
			}

			leaseID, err := registerFunc(ctx, req, resp)
			if err != nil {
				c.logger.Error("failed to register lease", "request_path", req.Path, "error", err)
				retErr = multierror.Append(retErr, ErrInternalError)
				return nil, auth, retErr
			}
			resp.Secret.LeaseID = leaseID

			// Get the actual time of the lease
			le, err := c.expiration.FetchLeaseTimes(ctx, leaseID)
			if err != nil {
				c.logger.Error("failed to fetch updated lease time", "request_path", req.Path, "error", err)
				retErr = multierror.Append(retErr, ErrInternalError)
				return nil, auth, retErr
			}
			// We round here because the clock will have already started
			// ticking, so we'll end up always returning 299 instead of 300 or
			// 26399 instead of 26400, say, even if it's just a few
			// microseconds. This provides a nicer UX.
			resp.Secret.TTL = le.ExpireTime.Sub(time.Now()).Round(time.Second)
		}
	}

	// Only the token store is allowed to return an auth block, for any
	// other request this is an internal error. We exclude renewal of a token,
	// since it does not need to be re-registered
	if resp != nil && resp.Auth != nil && !strings.HasPrefix(req.Path, "auth/token/renew") {
		if !strings.HasPrefix(req.Path, "auth/token/") {
			c.logger.Error("unexpected Auth response for non-token backend", "request_path", req.Path)
			retErr = multierror.Append(retErr, ErrInternalError)
			return nil, auth, retErr
		}

		// Fetch the namespace to which the token belongs
		tokenNS, err := NamespaceByID(ctx, te.NamespaceID, c)
		if err != nil {
			c.logger.Error("failed to fetch token's namespace", "error", err)
			retErr = multierror.Append(retErr, err)
			return nil, auth, retErr
		}
		if tokenNS == nil {
			c.logger.Error(namespace.ErrNoNamespace.Error())
			retErr = multierror.Append(retErr, namespace.ErrNoNamespace)
			return nil, auth, retErr
		}

		_, identityPolicies, err := c.fetchEntityAndDerivedPolicies(ctx, tokenNS, resp.Auth.EntityID)
		if err != nil {
			c.tokenStore.revokeOrphan(ctx, te.ID)
			return nil, nil, ErrInternalError
		}

		resp.Auth.TokenPolicies = policyutil.SanitizePolicies(resp.Auth.Policies, policyutil.DoNotAddDefaultPolicy)
		switch resp.Auth.TokenType {
		case logical.TokenTypeBatch:
		case logical.TokenTypeService:
			if err := c.expiration.RegisterAuth(ctx, &logical.TokenEntry{
				Path:        resp.Auth.CreationPath,
				NamespaceID: ns.ID,
			}, resp.Auth); err != nil {
				c.tokenStore.revokeOrphan(ctx, te.ID)
				c.logger.Error("failed to register token lease", "request_path", req.Path, "error", err)
				retErr = multierror.Append(retErr, ErrInternalError)
				return nil, auth, retErr
			}
		}

		// We do these later since it's not meaningful for backends/expmgr to
		// have what is purely a snapshot of current identity policies, and
		// plugins can be confused if they are checking contents of
		// Auth.Policies instead of Auth.TokenPolicies
		resp.Auth.Policies = policyutil.SanitizePolicies(append(resp.Auth.Policies, identityPolicies[te.NamespaceID]...), policyutil.DoNotAddDefaultPolicy)
		resp.Auth.IdentityPolicies = policyutil.SanitizePolicies(identityPolicies[te.NamespaceID], policyutil.DoNotAddDefaultPolicy)
		delete(identityPolicies, te.NamespaceID)
		resp.Auth.ExternalNamespacePolicies = identityPolicies
	}

	if resp != nil &&
		req.Path == "cubbyhole/response" &&
		len(te.Policies) == 1 &&
		te.Policies[0] == responseWrappingPolicyName {
		resp.AddWarning("Reading from 'cubbyhole/response' is deprecated. Please use sys/wrapping/unwrap to unwrap responses, as it provides additional security checks and other benefits.")
	}

	// Return the response and error
	if routeErr != nil {
		retErr = multierror.Append(retErr, routeErr)
	}

	return resp, auth, retErr
}

// handleLoginRequest is used to handle a login request, which is an
// unauthenticated request to the backend.
func (c *Core) handleLoginRequest(ctx context.Context, req *logical.Request) (retResp *logical.Response, retAuth *logical.Auth, retErr error) {
	defer metrics.MeasureSince([]string{"core", "handle_login_request"}, time.Now())

	var nonHMACReqDataKeys []string
	entry := c.router.MatchingMountEntry(ctx, req.Path)
	if entry != nil {
		// Get and set ignored HMAC'd value.
		if rawVals, ok := entry.synthesizedConfigCache.Load("audit_non_hmac_request_keys"); ok {
			nonHMACReqDataKeys = rawVals.([]string)
		}
	}

<<<<<<< HEAD
	// If this is a wrapping token lookup, validate the token and produce an
	// audit log. We perform this before c.checkToken since wrapping token
	// validation performs a token store lookup, and can potentially modify
	// logical.Request's token-related fields.
	switch req.Path {
	case "sys/wrapping/lookup":
		valid, err := c.validateWrappingToken(ctx, req)
		// Perform audit logging before returning if there's an issue with checking
		// the wrapping token
		if err != nil || !valid {
			// We log the Auth object like so here since the wrapping token can
			// come from the header, which gets set as the ClientToken
			auth := &logical.Auth{
				ClientToken: req.ClientToken,
				Accessor:    req.ClientTokenAccessor,
			}

			logInput := &audit.LogInput{
				Auth:               auth,
				Request:            req,
				NonHMACReqDataKeys: nonHMACReqDataKeys,
			}
			if err := c.auditBroker.LogRequest(ctx, logInput, c.auditedHeaders); err != nil {
				c.logger.Error("failed to audit request", "path", req.Path, "error", err)
			}

			switch {
			case err != nil:
				return nil, auth, errwrap.Wrapf("error validating wrapping token: {{err}}", err)
			case !valid:
				return logical.ErrorResponse(consts.ErrInvalidWrappingToken.Error()), auth, logical.ErrInvalidRequest

			}
		}
	}

	req.Unauthenticated = true
=======
	var nonHMACReqDataKeys []string
	entry := c.router.MatchingMountEntry(ctx, req.Path)
	if entry != nil {
		// Get and set ignored HMAC'd value.
		if rawVals, ok := entry.synthesizedConfigCache.Load("audit_non_hmac_request_keys"); ok {
			nonHMACReqDataKeys = rawVals.([]string)
		}
	}
>>>>>>> 794ac155

	// Do an unauth check. This will cause EGP policies to be checked
	var auth *logical.Auth
	var ctErr error
	auth, _, ctErr = c.checkToken(ctx, req, true)
	if ctErr == logical.ErrPerfStandbyPleaseForward {
		return nil, nil, ctErr
	}
	if ctErr != nil {
		// If it is an internal error we return that, otherwise we
		// return invalid request so that the status codes can be correct
		var errType error
		switch ctErr {
		case ErrInternalError, logical.ErrPermissionDenied:
			errType = ctErr
		default:
			errType = logical.ErrInvalidRequest
		}

		logInput := &audit.LogInput{
			Auth:               auth,
			Request:            req,
			OuterErr:           ctErr,
			NonHMACReqDataKeys: nonHMACReqDataKeys,
		}
		if err := c.auditBroker.LogRequest(ctx, logInput, c.auditedHeaders); err != nil {
			c.logger.Error("failed to audit request", "path", req.Path, "error", err)
			return nil, nil, ErrInternalError
		}

		if errType != nil {
			retErr = multierror.Append(retErr, errType)
		}
		if ctErr == ErrInternalError {
			return nil, auth, retErr
		}
		return logical.ErrorResponse(ctErr.Error()), auth, retErr
	}

	// Create an audit trail of the request. Attach auth if it was returned,
	// e.g. if a token was provided.
	logInput := &audit.LogInput{
		Auth:               auth,
		Request:            req,
		NonHMACReqDataKeys: nonHMACReqDataKeys,
	}
	if err := c.auditBroker.LogRequest(ctx, logInput, c.auditedHeaders); err != nil {
		c.logger.Error("failed to audit request", "path", req.Path, "error", err)
		return nil, nil, ErrInternalError
	}

	// The token store uses authentication even when creating a new token,
	// so it's handled in handleRequest. It should not be reached here.
	if strings.HasPrefix(req.Path, "auth/token/") {
		c.logger.Error("unexpected login request for token backend", "request_path", req.Path)
		return nil, nil, ErrInternalError
	}

	// Route the request
	resp, routeErr := c.doRouting(ctx, req)
	if resp != nil {
		// If wrapping is used, use the shortest between the request and response
		var wrapTTL time.Duration
		var wrapFormat, creationPath string
		var sealWrap bool

		// Ensure no wrap info information is set other than, possibly, the TTL
		if resp.WrapInfo != nil {
			if resp.WrapInfo.TTL > 0 {
				wrapTTL = resp.WrapInfo.TTL
			}
			wrapFormat = resp.WrapInfo.Format
			creationPath = resp.WrapInfo.CreationPath
			sealWrap = resp.WrapInfo.SealWrap
			resp.WrapInfo = nil
		}

		if req.WrapInfo != nil {
			if req.WrapInfo.TTL > 0 {
				switch {
				case wrapTTL == 0:
					wrapTTL = req.WrapInfo.TTL
				case req.WrapInfo.TTL < wrapTTL:
					wrapTTL = req.WrapInfo.TTL
				}
			}
			if req.WrapInfo.Format != "" && wrapFormat == "" {
				wrapFormat = req.WrapInfo.Format
			}
		}

		if wrapTTL > 0 {
			resp.WrapInfo = &wrapping.ResponseWrapInfo{
				TTL:          wrapTTL,
				Format:       wrapFormat,
				CreationPath: creationPath,
				SealWrap:     sealWrap,
			}
		}
	}

	// A login request should never return a secret!
	if resp != nil && resp.Secret != nil {
		c.logger.Error("unexpected Secret response for login path", "request_path", req.Path)
		return nil, nil, ErrInternalError
	}

	// If the response generated an authentication, then generate the token
	if resp != nil && resp.Auth != nil {

		var entity *identity.Entity
		auth = resp.Auth

		mEntry := c.router.MatchingMountEntry(ctx, req.Path)

		if auth.Alias != nil &&
			mEntry != nil &&
			!mEntry.Local &&
			c.identityStore != nil {
			// Overwrite the mount type and mount path in the alias
			// information
			auth.Alias.MountType = req.MountType
			auth.Alias.MountAccessor = req.MountAccessor

			if auth.Alias.Name == "" {
				return nil, nil, fmt.Errorf("missing name in alias")
			}

			var err error

			// Fetch the entity for the alias, or create an entity if one
			// doesn't exist.
			entity, err = c.identityStore.CreateOrFetchEntity(ctx, auth.Alias)
			if err != nil {
				entity, err = possiblyForwardAliasCreation(ctx, c, err, auth, entity)
			}
			if err != nil {
				return nil, nil, err
			}
			if entity == nil {
				return nil, nil, fmt.Errorf("failed to create an entity for the authenticated alias")
			}

			if entity.Disabled {
				return nil, nil, logical.ErrPermissionDenied
			}

			auth.EntityID = entity.ID
			if auth.GroupAliases != nil {
				validAliases, err := c.identityStore.refreshExternalGroupMembershipsByEntityID(ctx, auth.EntityID, auth.GroupAliases)
				if err != nil {
					return nil, nil, err
				}
				auth.GroupAliases = validAliases
			}
		}

		// Determine the source of the login
		source := c.router.MatchingMount(ctx, req.Path)
		source = strings.TrimPrefix(source, credentialRoutePrefix)
		source = strings.Replace(source, "/", "-", -1)

		// Prepend the source to the display name
		auth.DisplayName = strings.TrimSuffix(source+auth.DisplayName, "-")

		sysView := c.router.MatchingSystemView(ctx, req.Path)
		if sysView == nil {
			c.logger.Error("unable to look up sys view for login path", "request_path", req.Path)
			return nil, nil, ErrInternalError
		}

		tokenTTL, warnings, err := framework.CalculateTTL(sysView, 0, auth.TTL, auth.Period, auth.MaxTTL, auth.ExplicitMaxTTL, time.Time{})
		if err != nil {
			return nil, nil, err
		}
		for _, warning := range warnings {
			resp.AddWarning(warning)
		}

		ns, err := namespace.FromContext(ctx)
		if err != nil {
			return nil, nil, err
		}
		_, identityPolicies, err := c.fetchEntityAndDerivedPolicies(ctx, ns, auth.EntityID)
		if err != nil {
			return nil, nil, ErrInternalError
		}

		auth.TokenPolicies = policyutil.SanitizePolicies(auth.Policies, policyutil.AddDefaultPolicy)
		allPolicies := policyutil.SanitizePolicies(append(auth.TokenPolicies, identityPolicies[ns.ID]...), policyutil.DoNotAddDefaultPolicy)

		// Prevent internal policies from being assigned to tokens. We check
		// this on auth.Policies including derived ones from Identity before
		// actually making the token.
		for _, policy := range allPolicies {
			if policy == "root" {
				return logical.ErrorResponse("auth methods cannot create root tokens"), nil, logical.ErrInvalidRequest
			}
			if strutil.StrListContains(nonAssignablePolicies, policy) {
				return logical.ErrorResponse(fmt.Sprintf("cannot assign policy %q", policy)), nil, logical.ErrInvalidRequest
			}
		}

		var registerFunc RegisterAuthFunc
		var funcGetErr error
		// Batch tokens should not be forwarded to perf standby
		if auth.TokenType == logical.TokenTypeBatch {
			registerFunc = c.RegisterAuth
		} else {
			registerFunc, funcGetErr = getAuthRegisterFunc(c)
		}
		if funcGetErr != nil {
			retErr = multierror.Append(retErr, funcGetErr)
			return nil, auth, retErr
		}

		err = registerFunc(ctx, tokenTTL, req.Path, auth)
		switch {
		case err == nil:
		case err == ErrInternalError:
			return nil, auth, err
		default:
			return logical.ErrorResponse(err.Error()), auth, logical.ErrInvalidRequest
		}

		auth.IdentityPolicies = policyutil.SanitizePolicies(identityPolicies[ns.ID], policyutil.DoNotAddDefaultPolicy)
		delete(identityPolicies, ns.ID)
		auth.ExternalNamespacePolicies = identityPolicies
		auth.Policies = allPolicies

		// Attach the display name, might be used by audit backends
		req.DisplayName = auth.DisplayName

	}

	return resp, auth, routeErr
}

func (c *Core) RegisterAuth(ctx context.Context, tokenTTL time.Duration, path string, auth *logical.Auth) error {
	// We first assign token policies to what was returned from the backend
	// via auth.Policies. Then, we get the full set of policies into
	// auth.Policies from the backend + entity information -- this is not
	// stored in the token, but we perform sanity checks on it and return
	// that information to the user.

	// Generate a token
	ns, err := namespace.FromContext(ctx)
	if err != nil {
		return err
	}
	te := logical.TokenEntry{
		Path:           path,
		Meta:           auth.Metadata,
		DisplayName:    auth.DisplayName,
		CreationTime:   time.Now().Unix(),
		TTL:            tokenTTL,
		NumUses:        auth.NumUses,
		EntityID:       auth.EntityID,
		BoundCIDRs:     auth.BoundCIDRs,
		Policies:       auth.TokenPolicies,
		NamespaceID:    ns.ID,
		ExplicitMaxTTL: auth.ExplicitMaxTTL,
		Type:           auth.TokenType,
	}

	if err := c.tokenStore.create(ctx, &te); err != nil {
		c.logger.Error("failed to create token", "error", err)
		return ErrInternalError
	}

	// Populate the client token, accessor, and TTL
	auth.ClientToken = te.ID
	auth.Accessor = te.Accessor
	auth.TTL = te.TTL
	auth.Orphan = te.Parent == ""

	switch auth.TokenType {
	case logical.TokenTypeBatch:
		// Ensure it's not marked renewable since it isn't
		auth.Renewable = false
	case logical.TokenTypeService:
		// Register with the expiration manager
		if err := c.expiration.RegisterAuth(ctx, &te, auth); err != nil {
			c.tokenStore.revokeOrphan(ctx, te.ID)
			c.logger.Error("failed to register token lease", "request_path", path, "error", err)
			return ErrInternalError
		}
	}

	return nil
}<|MERGE_RESOLUTION|>--- conflicted
+++ resolved
@@ -957,7 +957,6 @@
 		}
 	}
 
-<<<<<<< HEAD
 	// If this is a wrapping token lookup, validate the token and produce an
 	// audit log. We perform this before c.checkToken since wrapping token
 	// validation performs a token store lookup, and can potentially modify
@@ -995,16 +994,6 @@
 	}
 
 	req.Unauthenticated = true
-=======
-	var nonHMACReqDataKeys []string
-	entry := c.router.MatchingMountEntry(ctx, req.Path)
-	if entry != nil {
-		// Get and set ignored HMAC'd value.
-		if rawVals, ok := entry.synthesizedConfigCache.Load("audit_non_hmac_request_keys"); ok {
-			nonHMACReqDataKeys = rawVals.([]string)
-		}
-	}
->>>>>>> 794ac155
 
 	// Do an unauth check. This will cause EGP policies to be checked
 	var auth *logical.Auth
